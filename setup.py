--- conflicted
+++ resolved
@@ -13,43 +13,8 @@
 # See the License for the specific language governing permissions and
 # limitations under the License.
 """Installer script."""
-<<<<<<< HEAD
-from distutils import log
-from distutils import spawn
-import glob
-import subprocess
+import setuptools
 
-=======
->>>>>>> e51ca0b6
-import setuptools
-from setuptools.command import build_py
-
-
-<<<<<<< HEAD
-class BuildProtoCommand(build_py.build_py):  # pylint: disable=too-many-ancestors
-    """Command that generates Python interface for protocol buffers."""
-
-    def run(self):
-        """Runs the protocol buffer compiler."""
-        protoc = spawn.find_executable("protoc")
-        if not protoc:
-            raise RuntimeError("cannot find protoc")
-        for source in glob.glob("ord_schema/proto/*.proto"):
-            protoc_command = [
-                protoc,
-                # https://github.com/protocolbuffers/protobuf/blob/master/docs/field_presence.md
-                "--experimental_allow_proto3_optional",
-                "--python_out=.",
-                source,
-            ]
-            self.announce(f"running {protoc_command}", level=log.INFO)
-            subprocess.check_call(protoc_command)
-        super().run()
-
-=======
-with open("requirements.txt", "r") as f:
-    requirements = f.readlines()
->>>>>>> e51ca0b6
 
 with open("README.md") as f:
     long_description = f.read()
@@ -111,9 +76,4 @@
             "treon>=0.1.3",
         ],
     },
-<<<<<<< HEAD
-    cmdclass={"build_py": BuildProtoCommand},
-=======
-    install_requires=requirements,
->>>>>>> e51ca0b6
 )