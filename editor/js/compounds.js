/**
 * Copyright 2020 Open Reaction Database Project Authors
 * 
 * Licensed under the Apache License, Version 2.0 (the "License");
 * you may not use this file except in compliance with the License.
 * You may obtain a copy of the License at
 * 
 *      http://www.apache.org/licenses/LICENSE-2.0
 * 
 * Unless required by applicable law or agreed to in writing, software
 * distributed under the License is distributed on an "AS IS" BASIS,
 * WITHOUT WARRANTIES OR CONDITIONS OF ANY KIND, either express or implied.
 * See the License for the specific language governing permissions and
 * limitations under the License.
 */

goog.provide('ord.compounds');

goog.require('ord.amounts');
goog.require('ord.features');
goog.require('proto.ord.Compound');
goog.require('proto.ord.CompoundIdentifier');

// Freely create radio button groups by generating new input names.
ord.compounds.radioGroupCounter = 0;

ord.compounds.load = function (node, compounds) {
  compounds.forEach(compound => ord.compounds.loadCompound(node, compound));
};

ord.compounds.loadCompound = function (root, compound) {
  const node = ord.compounds.add(root);

  const reactionRole = compound.getReactionRole();
  setSelector($('.component_reaction_role', node), reactionRole);

  const isLimiting = compound.hasIsLimiting() ? compound.getIsLimiting() : null;
  setOptionalBool($('.component_limiting', node), isLimiting);

  const solutes = compound.hasVolumeIncludesSolutes() ?
      compound.getVolumeIncludesSolutes() : null;
  setOptionalBool($('.component_includes_solutes', node), solutes);

  const identifiers = compound.getIdentifiersList();
  identifiers.forEach(
      identifier => ord.compounds.loadIdentifier(node, identifier));

  const mass = compound.getMass();
  const moles = compound.getMoles();
  const volume = compound.getVolume();
  ord.amounts.load(node, mass, moles, volume);

  const preparations = compound.getPreparationsList();
  preparations.forEach(preparation => {
    const preparationNode = ord.compounds.addPreparation(node);
    ord.compounds.loadPreparation(preparationNode, preparation);
  });
  const vendorSource = compound.getVendorSource();
  const vendorLot = compound.getVendorLot();
  const vendorId = compound.getVendorId();
  ord.compounds.loadVendor(node, vendorSource, vendorLot, vendorId);

  const features = compound.getFeaturesList();
  ord.features.load(node, features);
};

ord.compounds.loadIdentifier = function (compoundNode, identifier) {
  const node = ord.compounds.addIdentifier(compoundNode);
  const bytesValue = identifier.getBytesValue();
  if (bytesValue) {
    $('.component_identifier_upload', node).prop('checked', true);
    $('.component_identifier_value', node).hide();
    ord.uploads.load(node, bytesValue);
  } else {
    const value = identifier.getValue();
    $('.component_identifier_value', node).text(value);
  }
  setSelector(node, identifier.getType());
  $('.component_identifier_details', node).text(identifier.getDetails());
};

ord.compounds.loadPreparation = function (node, preparation) {
  const type = preparation.getType();
  setSelector($('.component_compound_preparation_type', node), type);
  const details = preparation.getDetails();
  $('.component_compound_preparation_details', node).text(details);
  const reaction = preparation.getReactionId();
  $('.component_compound_preparation_reaction', node).text(reaction);
};

ord.compounds.loadVendor =
    function (compoundNode, vendorSource, vendorLot, vendorId) {
  const node = $('fieldset.vendor', compoundNode);
  $('.component_vendor_source', node).text(vendorSource);
  $('.component_vendor_lot', node).text(vendorLot);
  $('.component_vendor_id', node).text(vendorId);
};

ord.compounds.unload = function (node) {
  const compounds = [];
  $('.component', node).each(function (index, compoundNode) {
    compoundNode = $(compoundNode);
    if (!compoundNode.attr('id')) {
      // Not a template.
      const compound = ord.compounds.unloadCompound(compoundNode);
      compounds.push(compound);
    }
  });
  return compounds;
};

ord.compounds.unloadCompound = function (node) {
  const compound = new proto.ord.Compound();

  const reactionRole = getSelector($('.component_reaction_role', node));
  compound.setReactionRole(reactionRole);

  // Only call setIsLimiting if this is a reactant Compound.
  if (getSelectorText($('.component_reaction_role', node)[0]) == 'REACTANT') {
    const isLimiting = getOptionalBool($('.component_limiting', node));
    compound.setIsLimiting(isLimiting);
  }

  // Only call setVolumeIncludesSolutes if the amount is defined as a volume.
  if (ord.amounts.unloadVolume(node)) {
    const solutes = getOptionalBool($('.component_includes_solutes', node));
    compound.setVolumeIncludesSolutes(solutes);
  }

  const identifiers = ord.compounds.unloadIdentifiers(node);
  compound.setIdentifiersList(identifiers);

  ord.amounts.unload(node, compound);

  const preparations = [];
  $('.component_preparation', node).each(function (index, preparationNode) {
    const preparation = ord.compounds.unloadPreparation(preparationNode);
    preparations.push(preparation);
  });
  compound.setPreparationsList(preparations);

  ord.compounds.unloadVendor(node, compound);

  const features = ord.features.unload(node);
  compound.setFeaturesList(features);

  return compound;
};

ord.compounds.unloadIdentifiers = function (node) {
  const identifiers = [];
  $('.component_identifier', node).each(function (index, node) {
    node = $(node);
    if (!node.attr('id')) {
      // Not a template.
      const identifier = ord.compounds.unloadIdentifier(node);
      identifiers.push(identifier);
    }
  });
  return identifiers;
};

ord.compounds.unloadIdentifier = function (node) {
  const identifier = new proto.ord.CompoundIdentifier();

  if ($('.component_identifier_upload', node).is(':checked')) {
    const bytesValue = ord.uploads.unload(node);
    identifier.setBytesValue(bytesValue);
  } else {
    const value = $('.component_identifier_value', node).text();
    identifier.setValue(value);
  }
  const type = getSelector(node);
  identifier.setType(type);
  const details = $('.component_identifier_details', node).text();
  identifier.setDetails(details);
  return identifier;
};

ord.compounds.unloadPreparation = function (node) {
  const preparation = new proto.ord.CompoundPreparation();
  const type =
      getSelector($('.component_compound_preparation_type', node));
  preparation.setType(type);
  const details = $('.component_compound_preparation_details', node).text();
  preparation.setDetails(details);
  const reaction = $('.component_compound_preparation_reaction', node).text();
  preparation.setReactionId(reaction);
  return preparation;
};

ord.compounds.unloadVendor = function (node, compound) {
  const vendorSource = $('.component_vendor_source', node).text();
  compound.setVendorSource(vendorSource);
  const vendorLot = $('.component_vendor_lot', node).text();
  compound.setVendorLot(vendorLot);
  const vendorId = $('.component_vendor_id', node).text();
  compound.setVendorId(vendorId);
};

ord.compounds.add = function (root) {
  const node = addSlowly(
      '#component_template', $('.components', root));

  // Connect reaction role selection to limiting reactant field.
  const roleSelector = $('.component_reaction_role', node);
  roleSelector.change(function() {
    $('.limiting_reactant').css('display', 'none');
    if (getSelectorText(this) == 'REACTANT') {
      $('.limiting_reactant').css('display', '');
    }
  });

  // Create an "amount" radio button group and connect it to the unit selectors.
  const amountButtons = $('.amount input', node);
  amountButtons.attr('name', 'compounds_' + ord.compounds.radioGroupCounter++);
  amountButtons.change(function () {
    $('.amount .selector', node).hide();
    if (this.value == 'mass') {
<<<<<<< HEAD
      $('.component_amount_units_mass', root).show();
      $('.includes_solutes', root).hide();
    }
    if (this.value == 'moles') {
      $('.component_amount_units_moles', root).show();
      $('.includes_solutes', root).hide();
    }
    if (this.value == 'volume') {
      $('.component_amount_units_volume', root).show();
      $('.includes_solutes', root).show();
=======
      $('.component_amount_units_mass', node).show();
    }
    if (this.value == 'moles') {
      $('.component_amount_units_moles', node).show();
    }
    if (this.value == 'volume') {
      $('.component_amount_units_volume', node).show();
>>>>>>> b94c8bde
    }
  });

  handler = function () {ord.compounds.validateCompound(node)};
  addChangeHandler(node, handler);

  return node;
};

ord.compounds.addIdentifier = function (node) {
  const identifierNode =
      addSlowly('#component_identifier_template', $('.identifiers', node));

  const uploadButton = $('.component_identifier_upload', identifierNode);
  uploadButton.change(function () {
    if ($(this).is(':checked')) {
      $('.uploader', identifierNode).show();
      $('.component_identifier_value', identifierNode).hide();
    } else {
      $('.uploader', identifierNode).hide();
      $('.component_identifier_value', identifierNode).show();
    }
  });
  ord.uploads.initialize(identifierNode);
  return identifierNode;
};

ord.compounds.addPreparation = function (node) {
  return addSlowly('#component_preparation_template', $('.preparations', node));
};

ord.compounds.validateCompound = function(node, validateNode) {
  const compound = ord.compounds.unloadCompound(node);
  if (typeof validateNode === 'undefined') {
    validateNode = $('.validate', node).first();
  }
  validate(compound, "Compound", validateNode);
};<|MERGE_RESOLUTION|>--- conflicted
+++ resolved
@@ -217,7 +217,6 @@
   amountButtons.change(function () {
     $('.amount .selector', node).hide();
     if (this.value == 'mass') {
-<<<<<<< HEAD
       $('.component_amount_units_mass', root).show();
       $('.includes_solutes', root).hide();
     }
@@ -228,15 +227,6 @@
     if (this.value == 'volume') {
       $('.component_amount_units_volume', root).show();
       $('.includes_solutes', root).show();
-=======
-      $('.component_amount_units_mass', node).show();
-    }
-    if (this.value == 'moles') {
-      $('.component_amount_units_moles', node).show();
-    }
-    if (this.value == 'volume') {
-      $('.component_amount_units_volume', node).show();
->>>>>>> b94c8bde
     }
   });
 
