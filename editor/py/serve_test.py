# Copyright 2020 Open Reaction Database Project Authors
#
# Licensed under the Apache License, Version 2.0 (the "License");
# you may not use this file except in compliance with the License.
# You may obtain a copy of the License at
#
#      http://www.apache.org/licenses/LICENSE-2.0
#
# Unless required by applicable law or agreed to in writing, software
# distributed under the License is distributed on an "AS IS" BASIS,
# WITHOUT WARRANTIES OR CONDITIONS OF ANY KIND, either express or implied.
# See the License for the specific language governing permissions and
# limitations under the License.
"""Tests for editor.py.serve."""

import json
import os
import tempfile
import urllib

from absl import flags
from absl.testing import absltest
from absl.testing import parameterized
from google.protobuf import text_format
from rdkit import Chem

from ord_schema.proto import dataset_pb2
from ord_schema.proto import reaction_pb2

import serve  # pylint: disable=import-error,wrong-import-order


# pylint: disable=too-many-public-methods
class ServeTest(parameterized.TestCase, absltest.TestCase):

    def setUp(self):
        super().setUp()
        self.test_subdirectory = tempfile.mkdtemp(dir=flags.FLAGS.test_tmpdir)
        serve.app.config['ORD_EDITOR_DB'] = self.test_subdirectory
        serve.app.config['TESTING'] = True
        self.client = serve.app.test_client()
        # TODO(kearnes): Use a testdata directory next to this module.
        self.testdata = os.path.join(
            os.path.dirname(__file__),
            '../../examples/2_Nielsen_Deoxyfluorination_Screen')
        # Start with an initial empty dataset called 'dataset'.
        response = self.client.post('/dataset/dataset/new',
                                    follow_redirects=True)
        self.assertEqual(response.status_code, 200)

    def _get_dataset(self):
        """Returns a Dataset for testing."""
        dataset = dataset_pb2.Dataset()
        with open(os.path.join(self.testdata,
                               'nielsen_fig1_dataset.pbtxt')) as f:
            text_format.Parse(f.read(), dataset)
        # Add some unicode to check for encoding/decoding robustness.
        # From https://en.wikipedia.org/wiki/Atlantis.
        dataset.reactions[0].provenance.city = 'Ἀτλαντὶς νῆσος'
        return dataset

    def _download_dataset(self, name):
        """Downloads an existing dataset."""
        response = self.client.get(f'/dataset/{name}/download',
                                   follow_redirects=True)
        self.assertEqual(response.status_code, 200)
        dataset = dataset_pb2.Dataset()
        text_format.Parse(response.data, dataset)
        return dataset

    def _upload_dataset(self, dataset, name):
        """Uploads a Dataset for testing."""
        response = self.client.post(f'/dataset/{name}/upload',
                                    data=text_format.MessageToString(dataset),
                                    follow_redirects=True)
        self.assertEqual(response.status_code, 200)

    def test_show_root(self):
        response = self.client.get('/', follow_redirects=True)
        self.assertEqual(response.status_code, 200)

    def test_show_datasets(self):
        response = self.client.get('/datasets', follow_redirects=True)
        self.assertEqual(response.status_code, 200)

    @parameterized.parameters([
        ('dataset', 200),
        ('other', 404),
    ])
    def test_show_dataset(self, dataset, expected):
        response = self.client.get(f'/dataset/{dataset}', follow_redirects=True)
        self.assertEqual(response.status_code, expected)

    @parameterized.parameters([
        ('dataset', 200),
        ('../dataset', 404),
        (urllib.parse.quote_plus('../dataset'), 404),
        ('/foo/bar', 404),
        ('other', 404),
    ])
    def test_download_dataset(self, file_name, expected):
        response = self.client.get(f'/dataset/{file_name}/download',
                                   follow_redirects=True)
        self.assertEqual(response.status_code, expected)

    @parameterized.parameters([
        ('dataset', 409),
        ('other', 200),
    ])
    def test_upload_dataset(self, file_name, expected):
        dataset = self._get_dataset()
        response = self.client.post(f'/dataset/{file_name}/upload',
                                    data=text_format.MessageToString(dataset),
                                    follow_redirects=True)
        self.assertEqual(response.status_code, expected)
        if response.status_code == 200:
            response = self.client.get(f'/dataset/{file_name}/download',
                                       follow_redirects=True)
            self.assertEqual(response.status_code, 200)
            downloaded_dataset = dataset_pb2.Dataset()
            text_format.Parse(response.data, downloaded_dataset)
            self.assertEqual(downloaded_dataset, dataset)

    @parameterized.parameters([
        ('dataset', 409),
        ('other', 200),
    ])
    def test_new_dataset(self, file_name, expected):
        response = self.client.post(f'/dataset/{file_name}/new',
                                    follow_redirects=True)
        self.assertEqual(response.status_code, expected)
        if response.status_code == 200:
            dataset = self._download_dataset(file_name)
            self.assertEmpty(dataset.reactions)

    def test_enumerate_dataset(self):
        data = {'spreadsheet_name': 'test.csv'}
        with open(os.path.join(self.testdata, 'nielsen_fig1.csv')) as f:
            data['spreadsheet_data'] = f.read()
        with open(os.path.join(self.testdata, 'reaction.pbtxt')) as f:
            data['template_string'] = f.read()
        response = self.client.post('/dataset/enumerate',
                                    json=data,
                                    follow_redirects=True)
        self.assertEqual(response.status_code, 200)
        response = self.client.get('/dataset/test_dataset/download',
                                   follow_redirects=True)
        self.assertEqual(response.status_code, 200)
        dataset = dataset_pb2.Dataset()
        text_format.Parse(response.data, dataset)
        self.assertLen(dataset.reactions, 80)

    @parameterized.parameters([
        (0, 200),
        (3, 200),
        (80, 404),
    ])
    def test_show_reaction(self, index, expected):
        self._upload_dataset(self._get_dataset(), 'test')
        response = self.client.get(f'/dataset/test/reaction/{index}',
                                   follow_redirects=True)
        self.assertEqual(response.status_code, expected)

    def test_download_reaction(self):
        reaction = self._get_dataset().reactions[0]
        response = self.client.post('/reaction/download',
                                    data=reaction.SerializeToString(),
                                    follow_redirects=True)
        self.assertEqual(response.status_code, 200)
        downloaded_reaction = reaction_pb2.Reaction()
        text_format.Parse(response.data, downloaded_reaction)
        self.assertEqual(downloaded_reaction, reaction)

    def test_new_reaction(self):
        name = 'test'
        dataset = self._get_dataset()
        self._upload_dataset(dataset, name)
        response = self.client.get(f'/dataset/{name}/new/reaction',
                                   follow_redirects=True)
        self.assertEqual(response.status_code, 200)
        downloaded_dataset = self._download_dataset(name)
        self.assertLen(downloaded_dataset.reactions, 81)

    def test_clone_reaction(self):
        name = 'test'
        dataset = self._get_dataset()
        self._upload_dataset(dataset, name)
        response = self.client.get(f'/dataset/{name}/clone/0',
                                   follow_redirects=True)
        self.assertEqual(response.status_code, 200)
        downloaded_dataset = self._download_dataset(name)
        self.assertLen(downloaded_dataset.reactions, 81)
        self.assertEqual(dataset.reactions[0], downloaded_dataset.reactions[80])

    def test_delete_reaction(self):
        name = 'test'
        dataset = self._get_dataset()
        self._upload_dataset(dataset, name)
        response = self.client.get(f'/dataset/{name}/delete/reaction/0',
                                   follow_redirects=True)
        self.assertEqual(response.status_code, 200)
        downloaded_dataset = self._download_dataset(name)
        self.assertLen(downloaded_dataset.reactions, 79)
        self.assertEqual(dataset.reactions[1], downloaded_dataset.reactions[0])

    def test_delete_reaction_id(self):
        name = 'test'
        dataset = dataset_pb2.Dataset()
        reaction_id = 'test_reaction_id'
        dataset.reaction_ids.append(reaction_id)
        self._upload_dataset(dataset, name)
        response = self.client.get(
            f'/dataset/{name}/delete/reaction_id/{reaction_id}',
            follow_redirects=True)
        self.assertEqual(response.status_code, 200)
        downloaded_dataset = self._download_dataset(name)
        self.assertEmpty(downloaded_dataset.reaction_ids)

    def test_delete_reaction_id_blank(self):
        name = 'test'
        dataset = dataset_pb2.Dataset(reaction_ids=['', 'test', ''])
        self._upload_dataset(dataset, name)
        response = self.client.get(f'/dataset/{name}/delete/reaction_id',
                                   follow_redirects=True)
        self.assertEqual(response.status_code, 200)
        downloaded_dataset = self._download_dataset(name)
        self.assertLen(downloaded_dataset.reaction_ids, 2)

    def test_read_dataset(self):
        name = 'test'
        dataset = self._get_dataset()
        self._upload_dataset(dataset, name)
        response = self.client.get(f'/dataset/proto/read/{name}',
                                   follow_redirects=True)
        self.assertEqual(response.status_code, 200)
        downloaded_dataset = dataset_pb2.Dataset()
        downloaded_dataset.ParseFromString(response.data)
        self.assertEqual(downloaded_dataset, dataset)

    def test_write_dataset(self):
        name = 'test'
        dataset = self._get_dataset()
        response = self.client.post(f'/dataset/proto/write/{name}',
                                    data=dataset.SerializeToString(),
                                    follow_redirects=True)
        self.assertEqual(response.status_code, 200)
        downloaded_dataset = self._download_dataset(name)
        self.assertEqual(downloaded_dataset, dataset)

    def test_write_upload(self):
        name = 'test'
        data = b'test data'
        token = b'upload_token'
        dataset = dataset_pb2.Dataset()
        reaction = dataset.reactions.add()
        observation = reaction.observations.add()
        observation.image.bytes_value = token
        self._upload_dataset(dataset, name)
        response = self.client.post(
            f'/dataset/proto/upload/{name}/{token.decode()}',
            data=data,
            follow_redirects=True)
        self.assertEqual(response.status_code, 200)
        # Verify that the token was resolved in the Dataset.
        downloaded_dataset = self._download_dataset(name)
        self.assertEqual(
            downloaded_dataset.reactions[0].observations[0].image.bytes_value,
            data)

    def test_read_upload(self):
        data = b'test data'
        token = 'upload_token'
        response = self.client.post(f'/dataset/proto/download/{token}',
                                    data=data,
                                    follow_redirects=True)
        self.assertEqual(response.status_code, 200)
        self.assertEqual(response.data, data)

    @parameterized.named_parameters([
<<<<<<< HEAD
        ('percentage', reaction_pb2.Percentage(value=15.6), 0),
        ('bad_precision', reaction_pb2.Percentage(precision=-15.6), 2),
=======
        ('percentage', reaction_pb2.Percentage(value=15.6), 0, 0),
        ('bad_percentage', reaction_pb2.Percentage(value=-15.6), 2, 0),
>>>>>>> 2a142f26
    ])
    def test_validate_reaction(self, message, expected_num_errors,
                               expected_num_warnings):
        response = self.client.post(
            f'/dataset/proto/validate/{message.DESCRIPTOR.name}',
            data=message.SerializeToString(),
            follow_redirects=True)
        self.assertEqual(response.status_code, 200)
        output = json.loads(response.data)
        self.assertLen(output['errors'], expected_num_errors)
        self.assertLen(output['warnings'], expected_num_warnings)

    @parameterized.parameters([
        ('NAME', 'benzene', 'c1ccccc1'),
    ])
    def test_resolve_compound(self, identifier_type, data, expected):
        response = self.client.post(f'/resolve/{identifier_type}',
                                    data=data,
                                    follow_redirects=True)
        self.assertEqual(response.status_code, 200)
        resolved, _ = json.loads(response.data)
        # NOTE(kearnes): Try to compensate for values from different services.
        canonical_resolved = Chem.MolToSmiles(Chem.MolFromSmiles(resolved))
        self.assertEqual(canonical_resolved, expected)

    def test_render_reaction(self):
        reaction = reaction_pb2.Reaction()
        component = reaction.inputs['test'].components.add()
        component.identifiers.add(value='c1ccccc1', type='SMILES')
        response = self.client.post('/render/reaction',
                                    data=reaction.SerializeToString(),
                                    follow_redirects=True)
        self.assertEqual(response.status_code, 200)

    def test_render_compound(self):
        compound = reaction_pb2.Compound()
        compound.identifiers.add(value='c1ccccc1', type='SMILES')
        response = self.client.post('/render/reaction',
                                    data=compound.SerializeToString(),
                                    follow_redirects=True)
        self.assertEqual(response.status_code, 200)

    def test_compare(self):
        name = 'test'
        dataset = self._get_dataset()
        self._upload_dataset(dataset, name)
        response = self.client.post(f'/dataset/proto/compare/{name}',
                                    data=dataset.SerializeToString(),
                                    follow_redirects=True)
        self.assertEqual(response.status_code, 200)
        response = self.client.post(
            f'/dataset/proto/compare/{name}',
            data=dataset_pb2.Dataset().SerializeToString(),
            follow_redirects=True)
        self.assertEqual(response.status_code, 409)

    def test_js(self):
        pass  # Requires the editor to be built.

    @parameterized.parameters([
        ('reaction.css', 200),
        ('percentage.css', 404),
    ])
    def test_css(self, sheet, expected):
        response = self.client.get(f'/css/{sheet}', follow_redirects=True)
        self.assertEqual(response.status_code, expected)

    def test_ketcher_iframe(self):
        response = self.client.get('/ketcher/iframe', follow_redirects=True)
        self.assertEqual(response.status_code, 200)

    def test_indigo(self):
        response = self.client.get('/ketcher/info', follow_redirects=True)
        self.assertEqual(response.status_code, 204)

    def test_ketcher(self):
        pass  # Ketcher is not part of the repo, so we can't test this easily.

    @parameterized.parameters([
        'dataset/deps.js',
        'dataset/test/deps.js',
        'dataset/test/reaction/deps.js',
    ])
    def test_deps(self, path):
        response = self.client.get(path, follow_redirects=True)
        self.assertEqual(response.status_code, 200)

    def test_get_molfile(self):
        smiles = 'c1ccccc1'
        compound = reaction_pb2.Compound()
        compound.identifiers.add(value=smiles, type='SMILES')
        response = self.client.post('/ketcher/molfile',
                                    data=compound.SerializeToString(),
                                    follow_redirects=True)
        self.assertEqual(response.status_code, 200)
        self.assertEqual(json.loads(response.data),
                         Chem.MolToMolBlock(Chem.MolFromSmiles(smiles)))

    def test_get_molfile_no_structure(self):
        compound = reaction_pb2.Compound()
        compound.identifiers.add(value='benzene', type='NAME')
        response = self.client.post('/ketcher/molfile',
                                    data=compound.SerializeToString(),
                                    follow_redirects=True)
        self.assertEqual(response.status_code, 404)


if __name__ == '__main__':
    absltest.main()<|MERGE_RESOLUTION|>--- conflicted
+++ resolved
@@ -277,13 +277,8 @@
         self.assertEqual(response.data, data)
 
     @parameterized.named_parameters([
-<<<<<<< HEAD
-        ('percentage', reaction_pb2.Percentage(value=15.6), 0),
-        ('bad_precision', reaction_pb2.Percentage(precision=-15.6), 2),
-=======
         ('percentage', reaction_pb2.Percentage(value=15.6), 0, 0),
-        ('bad_percentage', reaction_pb2.Percentage(value=-15.6), 2, 0),
->>>>>>> 2a142f26
+        ('bad_precision', reaction_pb2.Percentage(precision=-15.6), 2, 0),
     ])
     def test_validate_reaction(self, message, expected_num_errors,
                                expected_num_warnings):
