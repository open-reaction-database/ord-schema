--- conflicted
+++ resolved
@@ -15,10 +15,7 @@
 
 import collections
 import contextlib
-<<<<<<< HEAD
 import datetime
-=======
->>>>>>> ba29c702
 import fcntl
 import io
 import json
@@ -554,8 +551,7 @@
                                               remote.filename[:-6])
                 query = psycopg2.sql.SQL(
                     'INSERT INTO datasets VALUES (%s, %s, %s)')
-<<<<<<< HEAD
-        cursor.execute(query, [user_id, name, pbtxt])
+                cursor.execute(query, [user_id, name, pbtxt])
     flask.g.db.commit()
     return flask.redirect('/review')
 
@@ -617,11 +613,6 @@
                            mimetype='application/protobuf',
                            as_attachment=True,
                            attachment_filename=f'{name}-{timestamp}.pbtxt')
-=======
-                cursor.execute(query, [user_id, name, pbtxt])
-    flask.g.db.commit()
-    return flask.redirect('/review')
->>>>>>> ba29c702
 
 
 @app.after_request
@@ -741,11 +732,6 @@
 
 def get_user_path():
     """Returns the path of the current user's temp directory.
-<<<<<<< HEAD
-
-    Uses flask.safe_join to check for directory traversal attacks.
-
-=======
 
     Uses flask.safe_join to check for directory traversal attacks.
 
@@ -764,19 +750,9 @@
         file_name: Text filename.
         suffix: Text filename suffix. Defaults to '.pbtxt'.
 
->>>>>>> ba29c702
     Returns:
-        Path to the user directory.
+        Path to the requested file.
     """
-<<<<<<< HEAD
-    return flask.safe_join(TEMP, flask.g.user_id)
-
-
-def get_path(file_name, suffix=''):
-    """Returns a safe path in the user's temp directory.
-
-    Uses flask.safe_join to check for directory traversal attacks.
-=======
     return flask.safe_join(get_user_path(), f'{file_name}{suffix}')
 
 
@@ -827,67 +803,10 @@
 
     Args:
         name: Hopefully a readable label for the user, not currently used in UI.
->>>>>>> ba29c702
-
-    Args:
-        file_name: Text filename.
-        suffix: Text filename suffix. Defaults to '.pbtxt'.
 
     Returns:
-<<<<<<< HEAD
-        Path to the requested file.
-    """
-    return flask.safe_join(get_user_path(), f'{file_name}{suffix}')
-
-
-def exists_dataset(name):
-    """True if a dataset with the given name is defined for the current user."""
-    with flask.g.db.cursor() as cursor:
-        query = psycopg2.sql.SQL(
-            'SELECT 1 FROM datasets WHERE user_id=%s AND dataset_name=%s')
-        user_id = flask.g.user_id
-        cursor.execute(query, [user_id, name])
-        return cursor.rowcount > 0
-
-
-@app.route('/login')
-def show_login():
-    """Presents a form to set a new access token from a given user ID."""
-    return flask.render_template('login.html')
-
-
-@app.route('/authenticate', methods=['GET', 'POST'])
-def authenticate():
-    """Issue a new access token for a given user ID."""
-    # GET authentications always login as the test user.
-    if flask.request.method == 'GET':
-        return issue_access_token(TESTER)
-    user_id = flask.request.form.get('user_id')
-    if user_id is None or re.match('^[0-9a-fA-F]{32}$', user_id) is None:
-        return flask.redirect('/login')
-    return issue_access_token(user_id)
-
-
-def issue_access_token(user_id):
-    """Login as the given user and set the access token in a response."""
-    with flask.g.db.cursor() as cursor:
-        query = psycopg2.sql.SQL('INSERT INTO logins VALUES (%s, %s, %s)')
-        access_token = uuid.uuid4().hex
-        timestamp = int(time.time())
-        cursor.execute(query, [access_token, user_id, timestamp])
-        flask.g.db.commit()
-        response = flask.redirect('/')
-        # Expires in a year.
-        response.set_cookie('Access-Token', access_token, max_age=31536000)
-        return response
-
-
-def make_user(name='auto'):
-    """Writes a new user ID and returns it."""
-=======
         The 32-character generated UUID of the user, currently used in the UI.
     """
->>>>>>> ba29c702
     with flask.g.db.cursor() as cursor:
         query = psycopg2.sql.SQL('INSERT INTO users VALUES (%s, %s, %s)')
         user_id = uuid.uuid4().hex
