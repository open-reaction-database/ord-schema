--- conflicted
+++ resolved
@@ -19,13 +19,10 @@
 import os
 import random
 import re
-<<<<<<< HEAD
 import json
-=======
 import string
 import urllib
 import uuid
->>>>>>> a07e76fc
 
 import flask
 
