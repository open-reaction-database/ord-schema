# Copyright 2020 Open Reaction Database Project Authors
#
# Licensed under the Apache License, Version 2.0 (the "License");
# you may not use this file except in compliance with the License.
# You may obtain a copy of the License at
#
#      http://www.apache.org/licenses/LICENSE-2.0
#
# Unless required by applicable law or agreed to in writing, software
# distributed under the License is distributed on an "AS IS" BASIS,
# WITHOUT WARRANTIES OR CONDITIONS OF ANY KIND, either express or implied.
# See the License for the specific language governing permissions and
# limitations under the License.
"""A web editor for Open Reaction Database structures."""

import collections
import contextlib
<<<<<<< HEAD
import datetime
=======
>>>>>>> f017f26b
import fcntl
import io
import json
import os
import re
import time
import uuid

import flask
import github
from google.protobuf import text_format
import psycopg2
import psycopg2.sql
import requests

from ord_schema import templating
from ord_schema import message_helpers
from ord_schema import resolvers
from ord_schema import validations
from ord_schema.proto import dataset_pb2
from ord_schema.proto import reaction_pb2
from ord_schema.visualization import generate_text
from ord_schema.visualization import drawing

# pylint: disable=invalid-name,no-member,inconsistent-return-statements
app = flask.Flask(__name__, template_folder='../html')

# For dataset merges operations like byte-value uploads and enumeration.
TEMP = '/tmp/ord-editor'
<<<<<<< HEAD
if not os.path.isdir(TEMP):
    os.mkdir(TEMP)
=======
try:
    os.mkdir(TEMP)
except FileExistsError:
    pass
>>>>>>> f017f26b

# Defaults for development, overridden in docker-compose.yml.
POSTGRES_HOST = os.getenv('POSTGRES_HOST', 'localhost')
POSTGRES_PORT = os.getenv('POSTGRES_PORT', '5432')
POSTGRES_USER = os.getenv('POSTGRES_USER', 'postgres')
POSTGRES_PASS = os.getenv('POSTGRES_PASSWORD', '')

# System user for immutable reactions imported from GitHub pull requests.
REVIEWER = '8df09572f3c74dbcb6003e2eef8e48fc'
# System user for automated testing.
TESTER = '680b0d9fe649417cb092d790907bd5a5'


@app.route('/')
def show_root():
    """The root path redirects to the "datasets" view."""
    return flask.redirect('/datasets')


@app.route('/datasets')
def show_datasets():
    """Lists all the user's pbtxts in the datasets table."""
    names = []
    with flask.g.db.cursor() as cursor:
        query = psycopg2.sql.SQL(
            'SELECT dataset_name FROM datasets WHERE user_id=%s')
        cursor.execute(query, [flask.g.user_id])
        for row in cursor:
            names.append(row[0])
    return flask.render_template('datasets.html',
                                 names=sorted(names),
                                 user_id=flask.g.user_id)


@app.route('/dataset/<name>')
def show_dataset(name):
    """Lists all Reactions contained in the named dataset."""
    dataset = get_dataset(name)
    reactions = []
    for reaction in dataset.reactions:
        reactions.append(reaction.identifiers)
    # Datasets belonging to the "review" user are immutable.
    freeze = flask.g.user_id == REVIEWER
    return flask.render_template('dataset.html',
                                 name=name,
                                 freeze=freeze,
                                 user_id=flask.g.user_id)


@app.route('/dataset/<name>/download')
def download_dataset(name):
    """Returns a pbtxt from the datasets table as an attachment."""
    pbtxt = get_pbtxt(name)
    data = io.BytesIO(pbtxt.encode('utf8'))
    return flask.send_file(data,
                           mimetype='application/protobuf',
                           as_attachment=True,
                           attachment_filename=f'{name}.pbtxt')


@app.route('/dataset/<name>/upload', methods=['POST'])
def upload_dataset(name):
    """Writes the request body to the datasets table without validation."""
    if exists_dataset(name):
        response = flask.make_response(f'dataset already exists: {name}', 409)
        flask.abort(response)
    with flask.g.db.cursor() as cursor:
        query = psycopg2.sql.SQL('INSERT INTO datasets VALUES (%s, %s, %s)')
        pbtxt = flask.request.get_data().decode('utf-8')
        dataset = dataset_pb2.Dataset()
        text_format.Parse(pbtxt, dataset)  # Validate.
        user_id = flask.g.user_id
        cursor.execute(query, [user_id, name, pbtxt])
        flask.g.db.commit()
    return 'ok'


@app.route('/dataset/<name>/new', methods=['POST'])
def new_dataset(name):
    """Creates a new dataset."""
    if exists_dataset(name):
        response = flask.make_response(f'dataset already exists: {name}', 409)
        flask.abort(response)
    with flask.g.db.cursor() as cursor:
        query = psycopg2.sql.SQL('INSERT INTO datasets VALUES (%s, %s, %s)')
        user_id = flask.g.user_id
        cursor.execute(query, [user_id, name, ''])
        flask.g.db.commit()
    return 'ok'


@app.route('/dataset/<name>/delete')
def delete_dataset(name):
    """Removes a Dataset."""
    with flask.g.db.cursor() as cursor:
        query = psycopg2.sql.SQL(
            'DELETE FROM datasets WHERE user_id=%s AND dataset_name=%s')
        user_id = flask.g.user_id
        cursor.execute(query, [user_id, name])
        flask.g.db.commit()
    return flask.redirect('/datasets')


@app.route('/dataset/enumerate', methods=['POST'])
def enumerate_dataset():
    """Creates a new dataset based on a template reaction and a spreadsheet.

    Three pieces of information are expected to be POSTed in a json object:
        spreadsheet_name: the original filename of the uploaded spreadsheet.
        spreadsheet_data: a string containing the contents of the spreadsheet.
        template_string: a string containing a text-formatted Reaction proto,
            i.e., the contents of a pbtxt file.
    A new dataset is created from the template and spreadsheet using
    ord_schema.templating.generate_dataset.
    """
    # pylint: disable=broad-except
    data = flask.request.get_json(force=True)
    basename, suffix = os.path.splitext(data['spreadsheet_name'])
    spreadsheet_data = io.StringIO(data['spreadsheet_data'].lstrip('ï»¿'))
    dataframe = templating.read_spreadsheet(spreadsheet_data, suffix=suffix)
    dataset = None
    try:
        dataset = templating.generate_dataset(data['template_string'],
                                              dataframe,
                                              validate=False)
    except ValueError as error:
        flask.abort(flask.make_response(str(error), 400))
    except Exception as error:
        flask.abort(
            flask.make_response(
                f'Unexpected {error.__class__.__name__}: {error}', 400))
    put_dataset(f'{basename}_dataset', dataset)
    return 'ok'


@app.route('/dataset/<name>/reaction/<index>')
def show_reaction(name, index):
    """Render the page representing a single Reaction."""
    dataset = get_dataset(name)
    try:
        index = int(index)
    except ValueError:
        flask.abort(404)
    if len(dataset.reactions) <= index:
        flask.abort(404)
    # Reactions belonging to the "review" user are immutable.
    freeze = flask.g.user_id == REVIEWER
    return flask.render_template('reaction.html',
                                 name=name,
                                 index=index,
                                 freeze=freeze,
                                 user_id=flask.g.user_id)


@app.route('/reaction/download', methods=['POST'])
def download_reaction():
    """Returns a pbtxt file parsed from POST data as an attachment."""
    reaction = reaction_pb2.Reaction()
    reaction.ParseFromString(flask.request.get_data())
    data = io.BytesIO(text_format.MessageToBytes(reaction))
    return flask.send_file(data,
                           mimetype='application/protobuf',
                           as_attachment=True,
                           attachment_filename='reaction.pbtxt')


@app.route('/dataset/<name>/new/reaction')
def new_reaction(name):
    """Adds a new Reaction to the named Dataset and redirects to it."""
    dataset = get_dataset(name)
    dataset.reactions.add()
    put_dataset(name, dataset)
    return flask.redirect('/dataset/%s' % name)


@app.route('/dataset/<name>/clone/<index>')
def clone_reaction(name, index):
    """Copies a specific Reaction to the Dataset and view the Reaction."""
    dataset = get_dataset(name)
    try:
        index = int(index)
    except ValueError:
        flask.abort(404)
    if len(dataset.reactions) <= index:
        flask.abort(404)
    dataset.reactions.add().CopyFrom(dataset.reactions[index])
    index = len(dataset.reactions) - 1
    put_dataset(name, dataset)
    return flask.redirect('/dataset/%s/reaction/%s' % (name, index))


@app.route('/dataset/<name>/delete/reaction/<index>')
def delete_reaction(name, index):
    """Removes a specific Reaction from the Dataset and view the Dataset."""
    dataset = get_dataset(name)
    try:
        index = int(index)
    except ValueError:
        flask.abort(404)
    if len(dataset.reactions) <= index:
        flask.abort(404)
    del dataset.reactions[index]
    put_dataset(name, dataset)
    return flask.redirect('/dataset/%s' % name)


@app.route('/dataset/<name>/delete/reaction_id/<reaction_id>')
def delete_reaction_id(name, reaction_id):
    """Removes a Reaction reference from the Dataset and view the Dataset."""
    dataset = get_dataset(name)
    if reaction_id in dataset.reaction_ids:
        dataset.reaction_ids.remove(reaction_id)
        put_dataset(name, dataset)
        return flask.redirect('/dataset/%s' % name)
    flask.abort(404)


@app.route('/dataset/<name>/delete/reaction_id/')
def delete_reaction_id_blank(name):
    """Removes the first empty Reaction reference from the Dataset."""
    return delete_reaction_id(name, '')


@app.route('/dataset/proto/read/<name>')
def read_dataset(name):
    """Returns a Dataset as a serialized protobuf."""
    dataset = get_dataset(name)
    bites = dataset.SerializeToString(deterministic=True)
    response = flask.make_response(bites)
    response.headers.set('Content-Type', 'application/protobuf')
    return response


@app.route('/dataset/proto/write/<name>', methods=['POST'])
def write_dataset(name):
    """Inserts a protobuf including upload tokens into the datasets table."""
    dataset = dataset_pb2.Dataset()
    dataset.ParseFromString(flask.request.get_data())
    resolve_tokens(dataset)
    put_dataset(name, dataset)
    return 'ok'


@app.route('/dataset/proto/upload/<name>/<token>', methods=['POST'])
def write_upload(name, token):
    """Writes the POST body, names it <token>, and maybe updates the dataset.

    This is part of the upload mechanism. Fields named "bytes_value" can be
    populated only through browser file uploads (e.g. images), and the binary
    data in the files can not be integrated into the Dataset on the client
    because JS can not access the file system. Instead, JS populates the
    bytes_value with a random token and then uploads the file to this endpoint
    with the same token.

    Datasets protos and their bytes_values are reunited in resolve_tokens().

    Args:
        name: The dataset that owns the uploaded asset.
        token: The bytes_value placeholder used in pbtxt to reference the
            upload.

    Returns:
        A 200 response.
    """
    path = get_path(token)
    with open(path, 'wb') as upload:
        upload.write(flask.request.get_data())
    with lock(name):
        dataset = get_dataset(name)
        if resolve_tokens(dataset):
            put_dataset(name, dataset)
    return 'ok'


@app.route('/dataset/proto/download/<token>', methods=['POST'])
def read_upload(token):
    """Echoes a POST body back to the client as a file attachment.

    This is part of the upload mechanism. Since uploaded fields have no type
    information, their values can not be rendered in the browser. Instead, JS
    uses this endpoint to send a previously uploaded bytes_value back to the
    user as a download so they can access it again.

    Args:
        token: A placeholder name for the upload.

    Returns:
        The POST body from the request, after passing through a file.
    """
    data = io.BytesIO(flask.request.get_data())
    return flask.send_file(data,
                           mimetype='application/protobuf',
                           as_attachment=True,
                           attachment_filename=token)


@app.route('/dataset/proto/validate/<message_name>', methods=['POST'])
def validate_reaction(message_name):
    """Receives a serialized Reaction protobuf and runs validations."""
    message = message_helpers.create_message(message_name)
    message.ParseFromString(flask.request.get_data())
    options = validations.ValidationOptions(require_provenance=True)
    output = validations.validate_message(message,
                                          raise_on_error=False,
                                          options=options)
    return json.dumps({'errors': output.errors, 'warnings': output.warnings})


@app.route('/resolve/input', methods=['POST'])
def resolve_input():
    """Resolve an input string to a ReactionInput message."""
    string = flask.request.get_data().decode()
    try:
        reaction_input = resolvers.resolve_input(string)
        bites = reaction_input.SerializeToString(deterministic=True)
        response = flask.make_response(bites)
        response.headers.set('Content-Type', 'application/protobuf')
    except (ValueError, KeyError) as error:
        flask.abort(flask.make_response(str(error), 409))
    return response


@app.route('/resolve/<identifier_type>', methods=['POST'])
def resolve_compound(identifier_type):
    """Resolve a compound name to a SMILES string."""
    compound_name = flask.request.get_data()
    if not compound_name:
        return ''
    try:
        smiles, resolver = resolvers.name_resolve(identifier_type,
                                                  compound_name)
        return flask.jsonify((_canonicalize_smiles(smiles), resolver))
    except ValueError:
        return ''


@app.route('/canonicalize', methods=['POST'])
def canonicalize_smiles():
    """Canonicalizes a SMILES string from a POST request."""
    return flask.jsonify(_canonicalize_smiles(flask.request.get_data()))


def _canonicalize_smiles(smiles):
    """Canonicalizes a SMILES string."""
    try:
        return resolvers.canonicalize_smiles(smiles)
    except ValueError:
        return smiles  # Return the original SMILES on failure.


@app.route('/render/reaction', methods=['POST'])
def render_reaction():
    """Receives a serialized Reaction message and returns a block of HTML
    that contains a visual summary of the reaction."""
    reaction = reaction_pb2.Reaction()
    reaction.ParseFromString(flask.request.get_data())
    if not (reaction.inputs or reaction.outcomes):
        return ''
    try:
        html = generate_text.generate_html(reaction)
        return flask.jsonify(html)
    except (ValueError, KeyError):
        return ''


@app.route('/render/compound', methods=['POST'])
def render_compound():
    """Returns an HTML-tagged SVG for the given Compound."""
    compound = reaction_pb2.Compound()
    compound.ParseFromString(flask.request.get_data())
    try:
        mol = message_helpers.mol_from_compound(compound)
        return flask.jsonify(drawing.mol_to_svg(mol))
    except ValueError:
        return ''


@app.route('/dataset/proto/compare/<name>', methods=['POST'])
def compare(name):
    """For testing, compares a POST body to an entry in the datasets table.

    Returns HTTP status 200 if their pbtxt representations are equal as strings
    and 409 if they are not. See "make test".

    Args:
        name: The dataset record to compare.

    Returns:
        HTTP status 200 for a match and 409 if there is a difference.
    """
    remote = dataset_pb2.Dataset()
    remote.ParseFromString(flask.request.get_data())
    local = get_dataset(name)
    remote_ascii = text_format.MessageToString(remote)
    local_ascii = text_format.MessageToString(local)
    if remote_ascii != local_ascii:
        return 'differs', 409  # "Conflict"
    return 'equals'


@app.route('/js/<script>')
def js(script):
    """Accesses any built JS file by name from the Closure output directory."""
    path = flask.safe_join(
        os.path.join(os.path.dirname(__file__), '../gen/js/ord'), script)
    return flask.send_file(get_file(path), attachment_filename=script)


@app.route('/css/<sheet>')
def css(sheet):
    """Accesses any CSS file by name."""
    path = flask.safe_join(os.path.join(os.path.dirname(__file__), '../css'),
                           sheet)
    return flask.send_file(get_file(path), attachment_filename=sheet)


@app.route('/ketcher/iframe')
def ketcher_iframe():
    """Accesses a website serving Ketcher."""
    return flask.render_template('ketcher_iframe.html')


@app.route('/ketcher/info')
def indigo():
    """Dummy indigo endpoint to prevent 404 errors."""
    return '', 204


@app.route('/ketcher/<path:file>')
def ketcher(file):
    """Accesses any built Ketcher file by name."""
    path = flask.safe_join(
        os.path.join(os.path.dirname(__file__), '../ketcher/dist'), file)
    return flask.send_file(get_file(path), attachment_filename=file)


@app.route('/dataset/deps.js')
@app.route('/dataset/<file_name>/deps.js')
@app.route('/dataset/<file_name>/reaction/deps.js')
def deps(file_name=None):
    """Returns empty for deps table requests since this app doesn't use them."""
    del file_name  # Unused.
    return ''


@app.route('/ketcher/molfile', methods=['POST'])
def get_molfile():
    """Retrieves a POSTed Compound message string and returns a MolFile."""
    compound = reaction_pb2.Compound()
    compound.ParseFromString(flask.request.get_data())
    try:
        molblock = message_helpers.molblock_from_compound(compound)
        return flask.jsonify(molblock)
    except ValueError:
        return 'no existing structural identifier', 404


@app.route('/review')
def show_submissions():
    """For the review user only, render datasets with GitHub metadata."""
    if flask.g.user_id != REVIEWER:
        return flask.redirect('/')
    pull_requests = collections.defaultdict(list)
    with flask.g.db.cursor() as cursor:
        query = psycopg2.sql.SQL(
            'SELECT dataset_name FROM datasets WHERE user_id=%s')
        cursor.execute(query, [REVIEWER])
        for row in cursor:
            name = row[0]
            match = re.match('^PR_([0-9]+) ___(.*)___ (.*)', name)
            if match is None:
                continue
            number, title, short_name = match.groups()
            pull_requests[(number, title)].append((short_name, name))
    return flask.render_template('submissions.html',
                                 pull_requests=pull_requests)


@app.route('/review/sync')
def sync_reviews():
    """Import all current pull requests into the datasets table.

    These datasets have two extra pieces of metadata: a GitHub PR number and
    the PR title text. These are encoded into the dataset name in Postgres
    using delimiters."""
    if flask.g.user_id != REVIEWER:
        return flask.redirect('/')
    client = github.Github()
    repo = client.get_repo('Open-Reaction-Database/ord-data')
    user_id = flask.g.user_id
    with flask.g.db.cursor() as cursor:
        # First reset all datasets under review.
        query = psycopg2.sql.SQL('DELETE FROM datasets WHERE user_id=%s')
        cursor.execute(query, [REVIEWER])
        # Then import all pbtxts from open PR's.
        for pr in repo.get_pulls():
            for remote in pr.get_files():
                if not remote.filename.endswith('.pbtxt'):
                    continue
                pbtxt = requests.get(remote.raw_url).text
                name = 'PR_%d ___%s___ %s' % (pr.number, pr.title,
                                              remote.filename[:-6])
                query = psycopg2.sql.SQL(
                    'INSERT INTO datasets VALUES (%s, %s, %s)')
                cursor.execute(query, [user_id, name, pbtxt])
    flask.g.db.commit()
    return flask.redirect('/review')
<<<<<<< HEAD


@app.route('/revisions/<name>')
def show_revisions(name):
    """List all historical revisions of a dataset for download."""
    # Offset relative to UTC, for localized timestamp representation.
    hours = 0
    if 'tz' in flask.request.args:
      hours = int(flask.request.args.get('tz'))
    revisions = []
    with flask.g.db.cursor() as cursor:
        query = psycopg2.sql.SQL(
            'SELECT timestamp FROM revisions '
            'WHERE user_id=%s and dataset_name=%s '
            'ORDER BY timestamp DESC')
        user_id = flask.g.user_id
        cursor.execute(query, [user_id, name])
        for row in cursor:
            timestamp = int(row[0])
            localtime = (datetime.datetime.utcfromtimestamp(timestamp)
                - datetime.timedelta(hours=hours)).strftime('%Y-%m-%d %H:%M:%S')
            revisions.append((localtime, timestamp))
    return flask.render_template(
        'revisions.html', name=name, revisions=revisions, user_id=user_id)


@app.route('/checkpoint/<name>', methods=['POST'])
def checkpoint(name):
    """Append a dataset to the "revisions" list."""
    dataset = dataset_pb2.Dataset()
    dataset.ParseFromString(flask.request.get_data())
    resolve_tokens(dataset)
    with flask.g.db.cursor() as cursor:
        query = psycopg2.sql.SQL(
            'INSERT INTO revisions VALUES (%s, %s, %s, %s)')
        timestamp = int(time.time())
        user_id = flask.g.user_id
        pbtxt = text_format.MessageToString(dataset, as_utf8=True)
        cursor.execute(query, [user_id, name, pbtxt, timestamp])
        flask.g.db.commit()
    return 'ok'


@app.route('/revision/<name>/<timestamp>')
def download_revision(name, timestamp):
    with flask.g.db.cursor() as cursor:
        query = psycopg2.sql.SQL(
            'SELECT pbtxt FROM revisions '
            'WHERE user_id=%s AND dataset_name=%s AND timestamp=%s')
        user_id = flask.g.user_id
        cursor.execute(query, [user_id, name, int(timestamp)])
        if cursor.rowcount == 0:
            flask.abort(404)
        pbtxt = cursor.fetchone()[0]
    data = io.BytesIO(pbtxt.encode('utf8'))
    return flask.send_file(data,
                           mimetype='application/protobuf',
                           as_attachment=True,
                           attachment_filename=f'{name}-{timestamp}.pbtxt')
=======
>>>>>>> f017f26b


@app.after_request
def prevent_caching(response):
    """Prevents caching any of this app's resources on the client."""
    response.headers['Cache-Control'] = 'no-cache,no-store,must-revalidate'
    response.headers['Pragma'] = 'no-cache'
    response.headers['Expires'] = '0'
    response.headers['Cache-Control'] = 'public, max-age=0'
    # Make the user ID accessible for logging.
    response.headers['User-Id'] = flask.g.get('user_id', 'unknown')
    return response


def get_dataset(name):
    """Reads a pbtxt proto from the datasets table and parses it."""
    pbtxt = get_pbtxt(name)
    dataset = dataset_pb2.Dataset()
    text_format.Parse(pbtxt, dataset)
    return dataset


def get_pbtxt(name):
    """Reads a pbtxt proto from the datasets."""
    with flask.g.db.cursor() as cursor:
        query = psycopg2.sql.SQL(
            'SELECT pbtxt FROM datasets WHERE user_id=%s AND dataset_name=%s')
        cursor.execute(query, [flask.g.user_id, name])
        if cursor.rowcount == 0:
            flask.abort(404)
        return cursor.fetchone()[0]


def put_dataset(name, dataset):
    """Write a dataset proto to the dataset table, clobbering if needed."""
    with flask.g.db.cursor() as cursor:
        query = psycopg2.sql.SQL(
            'INSERT INTO datasets VALUES (%s, %s, %s) '
            'ON CONFLICT (user_id, dataset_name) DO UPDATE SET pbtxt=%s')
        user_id = flask.g.user_id
        pbtxt = text_format.MessageToString(dataset, as_utf8=True)
        cursor.execute(query, [user_id, name, pbtxt, pbtxt])
        flask.g.db.commit()


@contextlib.contextmanager
def lock(file_name):
    """Blocks until an exclusive lock on the named file is obtained.

    This is part of the upload mechanism. Byte_value fields are populated
    through browser file uploads and so must be merged with Dataset protos on
    the server. The file uploads and the Dataset proto arrive asynchronously in
    concurrent connections. Locks ensure that only one request at a time
    accesses a Datset's .pbtxt file.

    Args:
        file_name: Name of the file to pass to the fcntl system call.

    Yields:
        The locked file descriptor.
    """
    path = get_path(file_name, suffix='.lock')
    with open(path, 'w') as lock_file:
        fcntl.lockf(lock_file, fcntl.LOCK_EX)
        try:
            yield lock_file
        finally:
            fcntl.lockf(lock_file, fcntl.LOCK_UN)


def resolve_tokens(proto):
    """Fills in bytes_value fields using client-generated placeholder tokens.

    This is part of the upload mechanism. It acts by recursion on the tree
    structure of the proto, hunting for fields named "bytes_value" and
    comparing the fields' values against uploaded files in the root directory.
    See write_dataset() and write_upload().

    Args:
        proto: A protobuf message that may contain a bytes_value somewhere.

    Returns:
        True if a bytes_value was matched anywhere in the tree.
    """
    matched = False
    if 'ListFields' in dir(proto):
        for descriptor, message in proto.ListFields():
            if descriptor.name == 'bytes_value':
                token = message[:20].decode('utf8')
                if token.startswith('upload_'):
                    path = get_path(token)
                    if os.path.isfile(path):
                        with open(path, 'rb') as f:
                            proto.bytes_value = f.read()
                        matched = True
            matched |= resolve_tokens(message)
    elif 'append' in dir(proto):
        for message in proto:
            matched |= resolve_tokens(message)
    elif 'keys' in dir(proto):
        for key in proto.keys():
            message = proto[key]
            matched |= resolve_tokens(message)
    return matched


def get_file(path):
    """Get file contents as a BytesIO object."""
    if not os.path.exists(path):
        flask.abort(404)
    with open(path, 'rb') as f:
        # NOTE(kearnes): Workaround for unclosed file warnings. See
        # https://github.com/pallets/werkzeug/issues/1785.
        data = io.BytesIO(f.read())
    return data


def get_user_path():
    """Returns the path of the current user's temp directory.

    Uses flask.safe_join to check for directory traversal attacks.

    Returns:
        Path to the user directory.
    """
    return flask.safe_join(TEMP, flask.g.user_id)


def get_path(file_name, suffix=''):
    """Returns a safe path in the user's temp directory.

    Uses flask.safe_join to check for directory traversal attacks.

    Args:
        file_name: Text filename.
        suffix: Text filename suffix. Defaults to '.pbtxt'.

    Returns:
        Path to the requested file.
    """
    return flask.safe_join(get_user_path(), f'{file_name}{suffix}')


def exists_dataset(name):
    """True if a dataset with the given name is defined for the current user."""
    with flask.g.db.cursor() as cursor:
        query = psycopg2.sql.SQL(
            'SELECT 1 FROM datasets WHERE user_id=%s AND dataset_name=%s')
        user_id = flask.g.user_id
        cursor.execute(query, [user_id, name])
        return cursor.rowcount > 0


@app.route('/login')
def show_login():
    """Presents a form to set a new access token from a given user ID."""
    return flask.render_template('login.html')


@app.route('/authenticate', methods=['GET', 'POST'])
def authenticate():
    """Issue a new access token for a given user ID."""
    # GET authentications always login as the test user.
    if flask.request.method == 'GET':
        return issue_access_token(TESTER)
    user_id = flask.request.form.get('user_id')
    if user_id is None or re.match('^[0-9a-fA-F]{32}$', user_id) is None:
        return flask.redirect('/login')
    return issue_access_token(user_id)


def issue_access_token(user_id):
    """Login as the given user and set the access token in a response."""
    with flask.g.db.cursor() as cursor:
        query = psycopg2.sql.SQL('INSERT INTO logins VALUES (%s, %s, %s)')
        access_token = uuid.uuid4().hex
        timestamp = int(time.time())
        cursor.execute(query, [access_token, user_id, timestamp])
        flask.g.db.commit()
        response = flask.redirect('/')
        # Expires in a year.
        response.set_cookie('Access-Token', access_token, max_age=31536000)
        return response


def make_user(name='auto'):
    """Writes a new user ID and returns it

    Args:
        name: Hopefully a readable label for the user, not currently used in UI.

    Returns:
        The 32-character generated UUID of the user, currently used in the UI.
    """
    with flask.g.db.cursor() as cursor:
        query = psycopg2.sql.SQL('INSERT INTO users VALUES (%s, %s, %s)')
        user_id = uuid.uuid4().hex
        timestamp = int(time.time())
        cursor.execute(query, [user_id, name, timestamp])
        flask.g.db.commit()
    return user_id


@app.before_request
def init_user():
    """Connects to the DB and authenticates the user."""
    flask.g.db = psycopg2.connect(dbname='editor',
                                  user=POSTGRES_USER,
                                  password=POSTGRES_PASS,
                                  host=POSTGRES_HOST,
                                  port=int(POSTGRES_PORT))
    if flask.request.path in ('/login', '/authenticate'):
        return
    access_token = flask.request.cookies.get('Access-Token')
    if access_token is None:
        # Automatically login as a new user.
        user_id = make_user()
        return issue_access_token(user_id)
    with flask.g.db.cursor() as cursor:
        query = psycopg2.sql.SQL(
            "SELECT user_id FROM logins WHERE access_token=%s")
        cursor.execute(query, [access_token])
        if cursor.rowcount == 0:
            # Automatically login as a new user.
            user_id = make_user()
            return issue_access_token(user_id)
        user_id = cursor.fetchone()[0]
    flask.g.user_id = user_id
    temp = get_user_path()
    if not os.path.isdir(temp):
        os.mkdir(temp)


@app.route('/logout')
def logout():
    """Clear the access token and redirect to /login."""
    response = flask.redirect('/login')
    response.set_cookie('Access-Token', '', expires=0)
    return response<|MERGE_RESOLUTION|>--- conflicted
+++ resolved
@@ -15,10 +15,7 @@
 
 import collections
 import contextlib
-<<<<<<< HEAD
 import datetime
-=======
->>>>>>> f017f26b
 import fcntl
 import io
 import json
@@ -48,15 +45,10 @@
 
 # For dataset merges operations like byte-value uploads and enumeration.
 TEMP = '/tmp/ord-editor'
-<<<<<<< HEAD
-if not os.path.isdir(TEMP):
-    os.mkdir(TEMP)
-=======
 try:
     os.mkdir(TEMP)
 except FileExistsError:
     pass
->>>>>>> f017f26b
 
 # Defaults for development, overridden in docker-compose.yml.
 POSTGRES_HOST = os.getenv('POSTGRES_HOST', 'localhost')
@@ -564,7 +556,6 @@
                 cursor.execute(query, [user_id, name, pbtxt])
     flask.g.db.commit()
     return flask.redirect('/review')
-<<<<<<< HEAD
 
 
 @app.route('/revisions/<name>')
@@ -624,8 +615,6 @@
                            mimetype='application/protobuf',
                            as_attachment=True,
                            attachment_filename=f'{name}-{timestamp}.pbtxt')
-=======
->>>>>>> f017f26b
 
 
 @app.after_request
