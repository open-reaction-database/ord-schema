--- conflicted
+++ resolved
@@ -32,11 +32,8 @@
 from ord_schema import validations
 from ord_schema import dataset_templating
 from ord_schema import updates
-<<<<<<< HEAD
 from ord_schema.visualization import generate_text
-=======
 from ord_schema.visualization import drawing
->>>>>>> a93a4d48
 
 from google.protobuf import text_format
 
@@ -343,7 +340,6 @@
         return ''
 
 
-<<<<<<< HEAD
 @app.route('/render/reaction', methods=['POST'])
 def render_reaction():
     """Receives a serialized Reaction message and returns a block of HTML
@@ -354,7 +350,9 @@
         html = generate_text.generate_html(reaction)
         return flask.jsonify(html)
     except (ValueError, KeyError):
-=======
+        return ''
+
+
 @app.route('/render/compound', methods=['POST'])
 def render_compound():
     """Receives a serialized Compound message and returns base64-encoded png
@@ -366,7 +364,6 @@
         png_data = drawing.mol_to_png(mol)
         return flask.jsonify(png_data)
     except ValueError:
->>>>>>> a93a4d48
         return ''
 
 
