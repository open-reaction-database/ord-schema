# Copyright 2020 Open Reaction Database Project Authors
#
# Licensed under the Apache License, Version 2.0 (the "License");
# you may not use this file except in compliance with the License.
# You may obtain a copy of the License at
#
#      http://www.apache.org/licenses/LICENSE-2.0
#
# Unless required by applicable law or agreed to in writing, software
# distributed under the License is distributed on an "AS IS" BASIS,
# WITHOUT WARRANTIES OR CONDITIONS OF ANY KIND, either express or implied.
# See the License for the specific language governing permissions and
# limitations under the License.
"""A web editor for Open Reaction Database structures."""

import collections
import contextlib
import difflib
import fcntl
import io
import json
import os
import pprint
import psycopg2
import psycopg2.sql
import re
import requests
import shutil
import subprocess
import time
import urllib
import uuid

import flask
import github
from google.protobuf import text_format

from ord_schema import templating
from ord_schema import message_helpers
from ord_schema import updates
from ord_schema import validations
from ord_schema.proto import dataset_pb2
from ord_schema.proto import reaction_pb2
from ord_schema.visualization import generate_text
from ord_schema.visualization import drawing

import migrate

# pylint: disable=invalid-name,no-member,inconsistent-return-statements
app = flask.Flask(__name__, template_folder='../html')
app.config['ORD_EDITOR_LOCAL'] = os.path.abspath(
    os.getenv('ORD_EDITOR_LOCAL', 'db'))
app.config['REVIEW_ROOT'] = flask.safe_join(app.config['ORD_EDITOR_LOCAL'],
                                            '.review')
app.config['REVIEW_DATA_ROOT'] = flask.safe_join(app.config['REVIEW_ROOT'],
                                                 'ord-data')


# System user ID for immutable reactions imported from GitHub pull requests.
REVIEWER = '8df09572f3c74dbcb6003e2eef8e48fc'


@app.route('/')
def show_root():
    """The root path redirects to the "datasets" view."""
    return flask.redirect('/datasets')


@app.route('/datasets')
def show_datasets():
    """Lists all the user's pbtxts in the datasets table."""
    names = []
    with flask.g.db.cursor() as cursor:
      query = psycopg2.sql.SQL(
          'SELECT dataset_name FROM datasets WHERE user_id=%s')
      cursor.execute(query, [flask.g.user_id])
      for row in cursor:
          names.append(row[0])
    return flask.render_template(
        'datasets.html', names=sorted(names), user_id=flask.g.user_id)


@app.route('/dataset/<name>')
def show_dataset(name):
    """Lists all Reactions contained in the named dataset."""
    dataset = get_dataset(name)
    reactions = []
    for reaction in dataset.reactions:
        reactions.append(reaction.identifiers)
    # Datasets belonging to the "review" user are immutable.
    freeze = flask.g.user_id == REVIEWER
    return flask.render_template(
        'dataset.html', name=name, freeze=freeze, user_id=flask.g.user_id)


@app.route('/dataset/<name>/download')
def download_dataset(name):
    """Returns a pbtxt from the datasets table as an attachment."""
    pbtxt = get_pbtxt(name)
    data = io.BytesIO(pbtxt.encode('utf8'))
    return flask.send_file(data,
                           mimetype='application/protobuf',
                           as_attachment=True,
                           attachment_filename=f'{name}.pbtxt')


@app.route('/dataset/<name>/upload', methods=['POST'])
def upload_dataset(name):
    """Writes the request body to the datasets table without validation."""
    if exists_dataset(name):
        response = flask.make_response(f'dataset already exists: {name}', 409)
        flask.abort(response)
    with flask.g.db.cursor() as cursor:
        query = psycopg2.sql.SQL('INSERT INTO datasets VALUES (%s, %s, %s)')
        pbtxt = flask.request.get_data().decode('utf-8')
        dataset = dataset_pb2.Dataset()
        text_format.Parse(pbtxt, dataset) # Validate.
        user_id = flask.g.user_id
        cursor.execute(query, [user_id, name, pbtxt]) 
        flask.g.db.commit()
    return 'ok'


@app.route('/dataset/<name>/new', methods=['POST'])
def new_dataset(name):
    """Creates a new dataset."""
    if exists_dataset(name):
        response = flask.make_response(f'dataset already exists: {name}', 409)
        flask.abort(response)
    with flask.g.db.cursor() as cursor:
        query = psycopg2.sql.SQL('INSERT INTO datasets VALUES (%s, %s, %s)')
        user_id = flask.g.user_id
        cursor.execute(query, [user_id, name, '']) 
        flask.g.db.commit()
    return 'ok'


@app.route('/dataset/<name>/delete')
def delete_dataset(name):
    """Removes a Dataset."""
    with flask.g.db.cursor() as cursor:
        query = psycopg2.sql.SQL(
            'DELETE FROM datasets WHERE user_id=%s AND dataset_name=%s')
        print(query)
        user_id = flask.g.user_id
        cursor.execute(query, [user_id, name])
        flask.g.db.commit()
    return flask.redirect('/datasets')


@app.route('/dataset/enumerate', methods=['POST'])
def enumerate_dataset():
    """Creates a new dataset based on a template reaction and a spreadsheet.

    Three pieces of information are expected to be POSTed in a json object:
        spreadsheet_name: the original filename of the uploaded spreadsheet.
        spreadsheet_data: a string containing the contents of the spreadsheet.
        template_string: a string containing a text-formatted Reaction proto,
            i.e., the contents of a pbtxt file.
    A new dataset is created from the template and spreadsheet using
    ord_schema.templating.generate_dataset.
    """
    # pylint: disable=broad-except
    data = flask.request.get_json(force=True)
    basename, suffix = os.path.splitext(data['spreadsheet_name'])
    spreadsheet_data = io.StringIO(data['spreadsheet_data'].lstrip('ï»¿'))
    dataframe = templating.read_spreadsheet(spreadsheet_data, suffix=suffix)
    dataset = None
    try:
        dataset = templating.generate_dataset(data['template_string'],
                                              dataframe,
                                              validate=False)
    except ValueError as error:
        flask.abort(flask.make_response(str(error), 400))
    except Exception as error:
        flask.abort(
            flask.make_response(
                f'Unexpected {error.__class__.__name__}: {error}', 400))
    put_dataset(f'{basename}_dataset', dataset)
    return 'ok'


@app.route('/dataset/<name>/reaction/<index>')
def show_reaction(name, index):
    """Render the page representing a single Reaction."""
    dataset = get_dataset(name)
    try:
        index = int(index)
    except ValueError:
        flask.abort(404)
    if len(dataset.reactions) <= index:
        flask.abort(404)
    # Reactions belonging to the "review" user are immutable.
    freeze = flask.g.user_id == REVIEWER
    return flask.render_template(
        'reaction.html', name=name, index=index, freeze=freeze,
        user_id=flask.g.user_id)


@app.route('/reaction/download', methods=['POST'])
def download_reaction():
    """Returns a pbtxt file parsed from POST data as an attachment."""
    reaction = reaction_pb2.Reaction()
    reaction.ParseFromString(flask.request.get_data())
    data = io.BytesIO(text_format.MessageToBytes(reaction))
    return flask.send_file(data,
                           mimetype='application/protobuf',
                           as_attachment=True,
                           attachment_filename='reaction.pbtxt')


@app.route('/dataset/<name>/new/reaction')
def new_reaction(name):
    """Adds a new Reaction to the named Dataset and redirects to it."""
    dataset = get_dataset(name)
    dataset.reactions.add()
    put_dataset(name, dataset)
    return flask.redirect('/dataset/%s' % name)


@app.route('/dataset/<name>/clone/<index>')
def clone_reaction(name, index):
    """Copies a specific Reaction to the Dataset and view the Reaction."""
    dataset = get_dataset(name)
    try:
        index = int(index)
    except ValueError:
        flask.abort(404)
    if len(dataset.reactions) <= index:
        flask.abort(404)
    dataset.reactions.add().CopyFrom(dataset.reactions[index])
    index = len(dataset.reactions) - 1
    put_dataset(name, dataset)
    return flask.redirect('/dataset/%s/reaction/%s' % (name, index))


@app.route('/dataset/<name>/delete/reaction/<index>')
def delete_reaction(name, index):
    """Removes a specific Reaction from the Dataset and view the Dataset."""
    dataset = get_dataset(name)
    try:
        index = int(index)
    except ValueError:
        flask.abort(404)
    if len(dataset.reactions) <= index:
        flask.abort(404)
    del dataset.reactions[index]
    put_dataset(name, dataset)
    return flask.redirect('/dataset/%s' % name)


@app.route('/dataset/<name>/delete/reaction_id/<reaction_id>')
def delete_reaction_id(name, reaction_id):
    """Removes a Reaction reference from the Dataset and view the Dataset."""
    dataset = get_dataset(name)
    if reaction_id in dataset.reaction_ids:
        dataset.reaction_ids.remove(reaction_id)
        put_dataset(name, dataset)
        return flask.redirect('/dataset/%s' % name)
    flask.abort(404)


@app.route('/dataset/<name>/delete/reaction_id/')
def delete_reaction_id_blank(name):
    """Removes the first empty Reaction reference from the Dataset."""
    return delete_reaction_id(name, '')


@app.route('/dataset/proto/read/<name>')
def read_dataset(name):
    """Returns a Dataset as a serialized protobuf."""
    dataset = get_dataset(name)
    bites = dataset.SerializeToString(deterministic=True)
    response = flask.make_response(bites)
    response.headers.set('Content-Type', 'application/protobuf')
    return response


@app.route('/dataset/proto/write/<name>', methods=['POST'])
def write_dataset(name):
    """Inserts a protobuf including upload tokens into the datasets table."""
    dataset = dataset_pb2.Dataset()
    dataset.ParseFromString(flask.request.get_data())
    resolve_tokens(dataset)
    put_dataset(name, dataset)
    return 'ok'


@app.route('/dataset/proto/upload/<file_name>/<token>', methods=['POST'])
def write_upload(file_name, token):
    """Writes the POST body, names it <token>, and maybe updates <file_name>.

    This is part of the upload mechanism. Fields named "bytes_value" can be
    populated only through browser file uploads (e.g. images), and the binary
    data in the files can not be integrated into the Dataset on the client
    because JS can not access the file system. Instead, JS populates the
    bytes_value with a random token and then uploads the file to this endpoint
    with the same token.

    Datasets protos and their bytes_values are reunited in resolve_tokens().

    Args:
        file_name: The .pbtxt containing the Dataset that owns the upload.
        token: The bytes_value placeholder used in pbtxt to reference the
            upload.

    Returns:
        A 200 response when the file was written.
    """
    path = get_path(token)
    with open(path, 'wb') as upload:
        upload.write(flask.request.get_data())
    with lock(file_name):
        dataset = get_dataset(name)
        if resolve_tokens(dataset):
            put_dataset(file_name, dataset)
    return 'ok'


@app.route('/dataset/proto/download/<token>', methods=['POST'])
def read_upload(token):
    """Echoes a POST body back to the client as a file attachment.

    This is part of the upload mechanism. Since uploaded fields have no type
    information, their values can not be rendered in the browser. Instead, JS
    uses this endpoint to send a previously uploaded bytes_value back to the
    user as a download so they can access it again.

    Args:
        token: A placeholder name for the upload.

    Returns:
        The POST body from the request, after passing through a file.
    """
    data = io.BytesIO(flask.request.get_data())
    return flask.send_file(data,
                           mimetype='application/protobuf',
                           as_attachment=True,
                           attachment_filename=token)


@app.route('/dataset/proto/validate/<message_name>', methods=['POST'])
def validate_reaction(message_name):
    """Receives a serialized Reaction protobuf and runs validations."""
    message = message_helpers.create_message(message_name)
    message.ParseFromString(flask.request.get_data())
    options = validations.ValidationOptions(require_provenance=True)
    output = validations.validate_message(message,
                                          raise_on_error=False,
                                          options=options)
    return json.dumps({'errors': output.errors, 'warnings': output.warnings})


@app.route('/resolve/<identifier_type>', methods=['POST'])
def resolve_compound(identifier_type):
    """Resolve a compound name to a SMILES string."""
    compound_name = flask.request.get_data()
    if not compound_name:
        return ''
    try:
        smiles, resolver = updates.name_resolve(identifier_type, compound_name)
        return flask.jsonify((_canonicalize_smiles(smiles), resolver))
    except ValueError:
        return ''


@app.route('/canonicalize', methods=['POST'])
def canonicalize_smiles():
    """Canonicalizes a SMILES string from a POST request."""
    return flask.jsonify(_canonicalize_smiles(flask.request.get_data()))


def _canonicalize_smiles(smiles):
    """Canonicalizes a SMILES string."""
    try:
        return updates.canonicalize_smiles(smiles)
    except ValueError:
        return smiles  # Return the original SMILES on failure.


@app.route('/render/reaction', methods=['POST'])
def render_reaction():
    """Receives a serialized Reaction message and returns a block of HTML
    that contains a visual summary of the reaction."""
    reaction = reaction_pb2.Reaction()
    reaction.ParseFromString(flask.request.get_data())
    if not (reaction.inputs or reaction.outcomes):
        return ''
    try:
        html = generate_text.generate_html(reaction)
        return flask.jsonify(html)
    except (ValueError, KeyError):
        return ''


@app.route('/render/compound', methods=['POST'])
def render_compound():
    """Returns an HTML-tagged SVG for the given Compound."""
    compound = reaction_pb2.Compound()
    compound.ParseFromString(flask.request.get_data())
    try:
        mol = message_helpers.mol_from_compound(compound)
        return flask.jsonify(drawing.mol_to_svg(mol))
    except ValueError:
        return ''


@app.route('/dataset/proto/compare/<name>', methods=['POST'])
def compare(name):
    """For testing, compares a POST body to an entry in the datasets table.

    Returns HTTP status 200 if their pbtxt representations are equal as strings
    and 409 if they are not. See "make test".

    Args:
        name: The dataset record to compare.

    Returns:
        HTTP status 200 for a match and 409 if there is a difference.
    """
    remote = dataset_pb2.Dataset()
    remote.ParseFromString(flask.request.get_data())
    pbtxt = get_dataset(name)
    local = dataset_pb2.Dataset()
    text_format.Parse(pbtxt, local)
    remote_ascii = text_format.MessageToString(remote)
    local_ascii = text_format.MessageToString(local)
    if remote_ascii != local_ascii:
        app.logger.error(
            pprint.pformat(
                list(
                    difflib.context_diff(local_ascii.splitlines(),
                                         remote_ascii.splitlines()))))
        return 'differs', 409  # "Conflict"
    return 'equals'


@app.route('/js/<script>')
def js(script):
    """Accesses any built JS file by name from the Closure output directory."""
    path = flask.safe_join(
        os.path.join(os.path.dirname(__file__), '../gen/js/ord'), script)
    return flask.send_file(get_file(path), attachment_filename=script)


@app.route('/css/<sheet>')
def css(sheet):
    """Accesses any CSS file by name."""
    path = flask.safe_join(os.path.join(os.path.dirname(__file__), '../css'),
                           sheet)
    return flask.send_file(get_file(path), attachment_filename=sheet)


@app.route('/ketcher/iframe')
def ketcher_iframe():
    """Accesses a website serving Ketcher."""
    return flask.render_template('ketcher_iframe.html')


@app.route('/ketcher/info')
def indigo():
    """Dummy indigo endpoint to prevent 404 errors."""
    return '', 204


@app.route('/ketcher/<path:file>')
def ketcher(file):
    """Accesses any built Ketcher file by name."""
    path = flask.safe_join(
        os.path.join(os.path.dirname(__file__), '../ketcher/dist'), file)
    return flask.send_file(get_file(path), attachment_filename=file)


@app.route('/dataset/deps.js')
@app.route('/dataset/<file_name>/deps.js')
@app.route('/dataset/<file_name>/reaction/deps.js')
def deps(file_name=None):
    """Returns empty for deps table requests since this app doesn't use them."""
    del file_name  # Unused.
    return ''


@app.route('/ketcher/molfile', methods=['POST'])
def get_molfile():
    """Retrieves a POSTed Compound message string and returns a MolFile."""
    compound = reaction_pb2.Compound()
    compound.ParseFromString(flask.request.get_data())
    try:
        molblock = message_helpers.molblock_from_compound(compound)
        return flask.jsonify(molblock)
    except ValueError:
        return 'no existing structural identifier', 404


@app.route('/review')
def show_submissions():
    """For the review user only, render datasets with GitHub metadata."""
    if flask.g.user_id != REVIEWER:
        return flask.redirect('/')
    pull_requests = collections.defaultdict(list)
    with flask.g.db.cursor() as cursor:
        query = psycopg2.sql.SQL(
            'SELECT dataset_name FROM datasets WHERE user_id=%s')
        cursor.execute(query, [REVIEWER])
        for row in cursor:
            name = row[0]
            match = re.match('^PR_([0-9]+) “(.*)” (.*)', name)
            if match is None:
                continue
            number, title, short_name = match.groups()
            pull_requests[(number, title)].append((short_name, name))
    return flask.render_template('submissions.html',
                                 pull_requests=pull_requests)



@app.route('/review/sync')
def sync_reviews():
    """Import all current pull requests into the datasets table.

    These datasets have two extra pieces of metadata: a GitHub PR number and
    the PR title text. These are encoded into the dataset name in Postgres
    using delimiters."""
    if flask.g.user_id != REVIEWER:
        return flask.redirect('/')
    client = github.Github()
    repo = client.get_repo('Open-Reaction-Database/ord-data')
    user_id = flask.g.user_id
    with flask.g.db.cursor() as cursor:
        # First reset all datasets under review.
        query = psycopg2.sql.SQL('DELETE FROM datasets WHERE user_id=%s')
        cursor.execute(query, [REVIEWER])
        # Then import all pbtxts from open PR's.
        for pr in repo.get_pulls():
            for remote in pr.get_files():
                if not remote.filename.endswith('.pbtxt'):
                    continue
                pbtxt = requests.get(remote.raw_url).text
                name = 'PR_%d “%s” %s' % (
                    pr.number, pr.title, remote.filename[:-6])
                query = psycopg2.sql.SQL(
                    'INSERT INTO datasets VALUES (%s, %s, %s)')
        cursor.execute(query, [user_id, name, pbtxt])
    flask.g.db.commit()
    return flask.redirect('/review')


@app.after_request
def prevent_caching(response):
    """Prevents caching any of this app's resources on the client."""
    response.headers['Cache-Control'] = 'no-cache,no-store,must-revalidate'
    response.headers['Pragma'] = 'no-cache'
    response.headers['Expires'] = '0'
    response.headers['Cache-Control'] = 'public, max-age=0'
    return response


def get_dataset(name):
    """Reads a pbtxt proto from the datasets table and parses it."""
    pbtxt = get_pbtxt(name)
    dataset = dataset_pb2.Dataset()
    text_format.Parse(pbtxt, dataset)
    return dataset


def get_pbtxt(name):
    """Reads a pbtxt proto from the datasets."""
    with flask.g.db.cursor() as cursor:
        query = psycopg2.sql.SQL(
            'SELECT pbtxt FROM datasets WHERE user_id=%s AND dataset_name=%s')
        cursor.execute(query, [flask.g.user_id, name])
        if cursor.rowcount == 0:
            flask.abort(404)
        return cursor.fetchone()[0]


def put_dataset(name, dataset):
    """Write a dataset proto to the dataset table, clobbering if needed."""
    with flask.g.db.cursor() as cursor:
        query = psycopg2.sql.SQL(
            'INSERT INTO datasets VALUES (%s, %s, %s) '
            'ON CONFLICT (user_id, dataset_name) DO UPDATE SET pbtxt=%s')
        user_id = flask.g.user_id
        pbtxt = text_format.MessageToString(dataset, as_utf8=True)
        cursor.execute(query, [user_id, name, pbtxt, pbtxt])
        flask.g.db.commit()


@contextlib.contextmanager
def lock(file_name, user=None):
    """Blocks until an exclusive lock on the named file is obtained.

    This is part of the upload mechanism. Byte_value fields are populated
    through browser file uploads and so must be merged with Dataset protos on
    the server. The file uploads and the Dataset proto arrive asynchronously in
    concurrent connections. Locks ensure that only one request at a time
    accesses a Datset's .pbtxt file.

    Args:
        file_name: Name of the file to pass to the fcntl system call.
        user: The current user; used to determine the lock file path.

    Yields:
        The locked file descriptor.
    """
    path = get_path(file_name, user=user, suffix='.lock')
    with open(path, 'w') as lock_file:
        fcntl.lockf(lock_file, fcntl.LOCK_EX)
        try:
            yield lock_file
        finally:
            fcntl.lockf(lock_file, fcntl.LOCK_UN)


def resolve_tokens(proto):
    """Fills in bytes_value fields using client-generated placeholder tokens.

    This is part of the upload mechanism. It acts by recursion on the tree
    structure of the proto, hunting for fields named "bytes_value" and
    comparing the fields' values against uploaded files in the root directory.
    See write_dataset() and write_upload().

    Args:
        proto: A protobuf message that may contain a bytes_value somewhere.

    Returns:
        True if a bytes_value was matched anywhere in the tree.
    """
    matched = False
    if 'ListFields' in dir(proto):
        for descriptor, message in proto.ListFields():
            if descriptor.name == 'bytes_value':
                token = message[:20].decode('utf8')
                if token.startswith('upload_'):
                    path = get_path(token)
                    if os.path.isfile(path):
                        with open(path, 'rb') as f:
                            proto.bytes_value = f.read()
                        matched = True
            matched |= resolve_tokens(message)
    elif 'append' in dir(proto):
        for message in proto:
            matched |= resolve_tokens(message)
    elif 'keys' in dir(proto):
        for key in proto.keys():
            message = proto[key]
            matched |= resolve_tokens(message)
    return matched


def get_file(path):
    """Get file contents as a BytesIO object."""
    if not os.path.exists(path):
        flask.abort(404)
    with open(path, 'rb') as f:
        # NOTE(kearnes): Workaround for unclosed file warnings. See
        # https://github.com/pallets/werkzeug/issues/1785.
        data = io.BytesIO(f.read())
    return data


def get_path(file_name, user=None, suffix='.pbtxt'):
    """Returns a safe path in the editor filesystem.

    Uses flask.safe_join to check for directory traversal attacks.

    Args:
        file_name: Text filename.
        user: The current user. If None, defaults to flask.g.user.
        suffix: Text filename suffix. Defaults to '.pbtxt'.

    Returns:
        Path to the requested file.
    """
    if not user:
        user = flask.g.user
    return flask.safe_join(app.config['ORD_EDITOR_LOCAL'], user,
                           f'{file_name}{suffix}')


def get_user_path():
    """Checks that a username results in a valid path in the editor filesystem.

    Uses flask.safe_join to check for directory traversal attacks.

    Returns:
        Path to the user directory.
    """
    return flask.safe_join(app.config['ORD_EDITOR_LOCAL'], flask.g.user)


<<<<<<< HEAD
def exists_dataset(name):
    """True if a dataset with the given name is defined for the current user."""
    with flask.g.db.cursor() as cursor:
        query = psycopg2.sql.SQL(
            'SELECT 1 FROM datasets WHERE user_id=%s AND dataset_name=%s')
        user_id = flask.g.user_id
        cursor.execute(query, [user_id, name])
        return cursor.rowcount > 0


@app.route('/login')
def show_login():
    """Presents a form to set a new access token from a given user ID."""
    return flask.render_template('login.html')


@app.route('/authenticate', methods=['POST'])
def authenticate():
    """Issue a new access token for a given user ID."""
    user_id = flask.request.form.get('user_id')
    if user_id is None or re.match('^[0-9a-fA-F]{32}$', user_id) is None:
        return flask.redirect('/login')
    return issue_access_token(user_id)


def issue_access_token(user_id):
    """Login as the given user and set the access token in a response."""
    with flask.g.db.cursor() as cursor:
        query = psycopg2.sql.SQL(f'INSERT INTO logins VALUES (%s, %s, %s)')
        access_token = uuid.uuid4().hex
        timestamp = int(time.time())
        cursor.execute(query, [access_token, user_id, timestamp])
        flask.g.db.commit()
        response = flask.redirect('/')
        # Expires in a year.
        response.set_cookie('Access-Token', access_token, max_age=31536000)
        return response


def make_user(name='auto'):
    """Writes a new user ID and returns it."""
    with flask.g.db.cursor() as cursor:
        query = psycopg2.sql.SQL(f'INSERT INTO users VALUES (%s, %s, %s)')
        user_id = uuid.uuid4().hex
        timestamp = int(time.time())
        cursor.execute(query, [user_id, name, timestamp])
        flask.g.db.commit()
    return user_id


@app.before_request
def init_user():
    """Connects to the DB and authenticates the user."""
    flask.g.db = psycopg2.connect(dbname='editor', port=5430)
    if flask.request.path in ('/login', '/authenticate'):
        return
    access_token = flask.request.cookies.get('Access-Token')
    if access_token is None:
        # Automatically login as a new user.
        user_id = make_user()
        return issue_access_token(user_id)
    else:
        with flask.g.db.cursor() as cursor:
            query = psycopg2.sql.SQL(
                f"SELECT user_id FROM logins WHERE access_token=%s")
            cursor.execute(query, [access_token])
            if cursor.rowcount == 0:
                return flask.redirect(f'/login')
            user_id = cursor.fetchone()[0]
    flask.g.user_id = user_id


@app.route('/logout')
def logout():
    """Clear the access token and redirect to /login."""
    response = flask.redirect('/login')
    response.set_cookie('Access-Token', '', expires=0)
    return response
=======
@app.before_request
def init_user():
    """Sets the user cookie and initialize the user directory."""
    user = flask.request.cookies.get('ord-editor-user')
    if user is None:
        user = flask.request.args.get('user') or next_user()
        return redirect_to_user(user)
    flask.g.user = user
    path = get_user_path()
    if not os.path.isdir(path):
        os.mkdir(path)


def ensure_user():
    """On page requests only, a user param in the URL overrides the cookie."""
    url_user = flask.request.args.get('user')
    cookie_user = flask.request.cookies.get('ord-editor-user')
    # If there is no user in the URL, set it from the cookie.
    if url_user is None:
        return redirect_to_user(cookie_user)
    # If the cookie and the URL disagree, the URL wins.
    if url_user != cookie_user:
        return redirect_to_user(url_user)
    # If the URL and the cookie are consistent, then do nothing.


def redirect_to_user(user):
    """Sets the user cookie and return a redirect to the updated URL."""
    flask.safe_join(app.config['ORD_EDITOR_LOCAL'],
                    user)  # Check that the user is safe.
    url = url_for_user(user)
    # NOTE(kearnes): Use 307 so the request method is preserved. See
    # https://stackoverflow.com/a/15480983.
    response = flask.redirect(url, code=307)
    # Expires in a year.
    response.set_cookie('ord-editor-user', user, max_age=31536000)
    return response


def url_for_user(user):
    """Replaces the user in the request URL and return the updated URL."""
    parts = list(urllib.parse.urlparse(flask.request.url))
    parts[4] = urllib.parse.urlencode({'user': user})
    return urllib.parse.urlunparse(parts)


def next_user():
    """Returns a user identifier not present in the root directory."""
    user = uuid.uuid4().hex
    while os.path.isdir(flask.safe_join(app.config['ORD_EDITOR_LOCAL'], user)):
        user = uuid.uuid4().hex
    return user
>>>>>>> 9c60a85a
<|MERGE_RESOLUTION|>--- conflicted
+++ resolved
@@ -689,7 +689,6 @@
     return flask.safe_join(app.config['ORD_EDITOR_LOCAL'], flask.g.user)
 
 
-<<<<<<< HEAD
 def exists_dataset(name):
     """True if a dataset with the given name is defined for the current user."""
     with flask.g.db.cursor() as cursor:
@@ -767,58 +766,4 @@
     """Clear the access token and redirect to /login."""
     response = flask.redirect('/login')
     response.set_cookie('Access-Token', '', expires=0)
-    return response
-=======
-@app.before_request
-def init_user():
-    """Sets the user cookie and initialize the user directory."""
-    user = flask.request.cookies.get('ord-editor-user')
-    if user is None:
-        user = flask.request.args.get('user') or next_user()
-        return redirect_to_user(user)
-    flask.g.user = user
-    path = get_user_path()
-    if not os.path.isdir(path):
-        os.mkdir(path)
-
-
-def ensure_user():
-    """On page requests only, a user param in the URL overrides the cookie."""
-    url_user = flask.request.args.get('user')
-    cookie_user = flask.request.cookies.get('ord-editor-user')
-    # If there is no user in the URL, set it from the cookie.
-    if url_user is None:
-        return redirect_to_user(cookie_user)
-    # If the cookie and the URL disagree, the URL wins.
-    if url_user != cookie_user:
-        return redirect_to_user(url_user)
-    # If the URL and the cookie are consistent, then do nothing.
-
-
-def redirect_to_user(user):
-    """Sets the user cookie and return a redirect to the updated URL."""
-    flask.safe_join(app.config['ORD_EDITOR_LOCAL'],
-                    user)  # Check that the user is safe.
-    url = url_for_user(user)
-    # NOTE(kearnes): Use 307 so the request method is preserved. See
-    # https://stackoverflow.com/a/15480983.
-    response = flask.redirect(url, code=307)
-    # Expires in a year.
-    response.set_cookie('ord-editor-user', user, max_age=31536000)
-    return response
-
-
-def url_for_user(user):
-    """Replaces the user in the request URL and return the updated URL."""
-    parts = list(urllib.parse.urlparse(flask.request.url))
-    parts[4] = urllib.parse.urlencode({'user': user})
-    return urllib.parse.urlunparse(parts)
-
-
-def next_user():
-    """Returns a user identifier not present in the root directory."""
-    user = uuid.uuid4().hex
-    while os.path.isdir(flask.safe_join(app.config['ORD_EDITOR_LOCAL'], user)):
-        user = uuid.uuid4().hex
-    return user
->>>>>>> 9c60a85a
+    return response