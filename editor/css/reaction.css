--- conflicted
+++ resolved
@@ -34,7 +34,6 @@
   border-width: 1px;
   border-color: #c0c0c0;
 }
-<<<<<<< HEAD
 .shorttext {
   width: 75px;
 }
@@ -44,10 +43,7 @@
 .paratext {
   height: 100px;
 }
-.add, #save, .remove, #delete, .validate_button, .validate_status, .validate_message {
-=======
 .add, #save, .remove, #delete, .validate_button, .validate_status, .validate_message, .tooltip > .tooltip-inner {
->>>>>>> 90985a01
   padding: 2px 4px;
   margin: 2px;
   display: inline-block;
