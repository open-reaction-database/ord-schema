# A Reaction Editor

A web app for browsing, modifying, and creating submissions to the
Open Reactions Databse.

## Getting Started

```
$ make
$ ./serve.sh
```

This starts service at [http://localhost:5000/](http://localhost:5000/).

## Dependencies

Everything requires Python 3.

The build needs:
* built ord-schema python code;
* the `protoc` protobuf compiler;
* the protobuf runtime libraries for Javascript;
* the Closure Library for Javascript; and
* a built version of ORD's Ketcher code.

Serving depends on:
* the Flask python web framework.

To build the ord-schema python code, follow the instructions [here](https://github.com/Open-Reaction-Database/ord-schema/blob/main/README.md).

<<<<<<< HEAD
To get the protobuf runtime libraries for Javascript, download and unpack JS release 3.12.4 or later.
=======
For the protobuf compiler and Javascript runtime libraries, the editor currently requires HEAD protobuf (to get experimental "optional" declarations).
>>>>>>> 049cac53

```
$ wget 'https://github.com/protocolbuffers/protobuf/releases/download/v3.12.4/protobuf-js-3.12.4.tar.gz'
$ mkdir protobuf
$ tar zxf protobuf-js-3.12.4.tar.gz -C protobuf --strip-components 1
````

(For the sake of automated testing, statically linked protobuf
dependencies built at GitHub commit 1dae8fdd have been built for Mac and Linux
and are available for download [here](https://storage.googleapis.com/ord-editor-test/editor_test_protobuf_1dae8fdd.tar).)

The editor has been tested with [Closure
v20200517](https://github.com/google/closure-library/releases/).

Unpack both protobuf and closure-library in this directory so that make can
find them.

To build Ketcher, first install Node.js and npm (instructions [here](https://nodejs.org/en/download/)). Then, in this directory,

```
$ git clone git@github.com:Open-Reaction-Database/ketcher.git
$ cd ketcher
$ npm install && npm run build
```

Sometimes, the editor may require an updated version of Ketcher. In order to update,  

```
$ cd ketcher
$ git pull
$ npm install && npm run build
```

To install the python packages for serving,

```
$ pip install flask
```

## Testing and Validation

There is an end-to-end test that reads a densely populated Dataset into the
editor, writes it back out again, and asserts that the proto is unchanged.

```
$ ./serve.sh
$ make test
```

The test depends on [Node.js](https://nodejs.org/en/download/) and the
Puppeteer headless Chrome package.

```
$ npm i puppeteer
```

## Packaging and Deployment

There is a make target that bundles all required runtime resources for
deployment to a real server. The output appears at package/ord.tgz.

```
$ make package
```

The output includes the serve.sh script, but you probably want to use a better
web server instead.

You can bundle the built package into a Docker image like

```
docker build -t ord-editor .
```

and then make the editor available on port 80 like

```
docker run -it -p 80:5000 ord-editor
```

Work saved in the Docker container will be lost when the container shuts down,
so remember to download your Dataset when you are done.

## How it Works

Datasets to be edited are stored in the ORD_EDITOR_DB directory as `.pbtxt`
files (protobuf text format).

When you load a Reaction in the editor, the editor reads the entire Dataset
from the server and maps the content of the chosen Reaction onto the DOM. When
you save, it reverses the process. Javascript functions called "load..." go
from Reaction to DOM, and functions called "unload..." do the reverse.

Some fields like images are too big to go in the DOM. These fields have type
"bytes". When a bytes field is loaded, the load function creates a random token
for it, puts the token in the DOM element, and saves the bytes data in a table.
The unload function reads back the token and uses it to restore the bytes data.

You modify a bytes field by uploading a file. Since Javascript does not have
access to files, the model in this case is different. When you save, the bytes
field in the Reaction is assigned its token and the file is uploaded in a
separate connection with the same token. The server merges the Reaction and its
upload after both are available.

Since the backing store is a file system, writes happen in multiple steps, and
there are no incremental updates, users must take care.

* There is no database. If you kill the server while it's writing you will 
  corrupt the entire Dataset. Forget about concurrent access.
* Really large Datasets need to pass both ways on the network every time you 
  edit them, including all their images.
* Binary data are added by uploading files, and Javascript is not allowed to 
  access files. This means that if you attach a new image to a Reaction, the
  two must be uploaded separately and merged on the server. This is another 
  opportunity for corruption if the process is interrupted.<|MERGE_RESOLUTION|>--- conflicted
+++ resolved
@@ -28,27 +28,10 @@
 
 To build the ord-schema python code, follow the instructions [here](https://github.com/Open-Reaction-Database/ord-schema/blob/main/README.md).
 
-<<<<<<< HEAD
-To get the protobuf runtime libraries for Javascript, download and unpack JS release 3.12.4 or later.
-=======
-For the protobuf compiler and Javascript runtime libraries, the editor currently requires HEAD protobuf (to get experimental "optional" declarations).
->>>>>>> 049cac53
-
-```
-$ wget 'https://github.com/protocolbuffers/protobuf/releases/download/v3.12.4/protobuf-js-3.12.4.tar.gz'
-$ mkdir protobuf
-$ tar zxf protobuf-js-3.12.4.tar.gz -C protobuf --strip-components 1
-````
-
-(For the sake of automated testing, statically linked protobuf
-dependencies built at GitHub commit 1dae8fdd have been built for Mac and Linux
-and are available for download [here](https://storage.googleapis.com/ord-editor-test/editor_test_protobuf_1dae8fdd.tar).)
-
 The editor has been tested with [Closure
 v20200517](https://github.com/google/closure-library/releases/).
 
-Unpack both protobuf and closure-library in this directory so that make can
-find them.
+Unpack closure-library in this directory so that make can find them.
 
 To build Ketcher, first install Node.js and npm (instructions [here](https://nodejs.org/en/download/)). Then, in this directory,
 
