// Copyright 2020 Open Reaction Database Project Authors
//
// Licensed under the Apache License, Version 2.0 (the "License");
// you may not use this file except in compliance with the License.
// You may obtain a copy of the License at
//
//      http://www.apache.org/licenses/LICENSE-2.0
//
// Unless required by applicable law or agreed to in writing, software
// distributed under the License is distributed on an "AS IS" BASIS,
// WITHOUT WARRANTIES OR CONDITIONS OF ANY KIND, either express or implied.
// See the License for the specific language governing permissions and
// limitations under the License.

// Schema for the Open Reaction Database.
syntax = "proto3";

package ord;

/**
 * Throughout this schema, we introduce enums to encourage consistency in
 * nomenclature and to avoid unnecessary downstream data processing that would
 * otherwise be required to consolidate equivalent entries. However, we do
 * not wish to restrict what users are able to specify if their synthesis
 * does not fit cleanly into a pre-existing enum field. For that reason, many
 * enums contain a CUSTOM field, which must be accompanied by setting the
 * 'details' field, where appropriate).
 *
 * NOTE(kearnes): In many places, we deliberately violate the style guide for
 * enums by nesting instead of prefixing; this is not done lightly. The primary
 * consideration is API consistency and the ability to use unqualified strings
 * as enum values. For instance, we want 'CUSTOM' to be a valid value for all
 * enums that support custom types.
 */
message Reaction {
  repeated ReactionIdentifier identifiers = 1;
  // List of pure substances or mixtures that were added to the reaction vessel.
  // This is a map instead of a repeated field to simplify reaction templating
  // through the use of keys. String keys are simple descriptions and are
  // present only for convenience.
  map<string, ReactionInput> inputs = 2;
  // The reaction setup specifies how the reaction was prepared, e.g., whether
  // it was automated, whether it was run in a glove box.
  ReactionSetup setup = 3;
  // Reaction conditions predominantly include temperature, stirring, and
  // pressure conditions, but also allow specification of flow, photochemistry,
  // and electrochemistry conditions.
  ReactionConditions conditions = 4;
  // Reaction notes largely pertain to safety considerations.
  ReactionNotes notes = 5;
  repeated ReactionObservation observations = 6;
  // Workup steps are listed in the order they are performed.
  repeated ReactionWorkup workups = 7;
  // Each reaction outcome contains all analyses and confirmed/expected product
  // structures at a particular reaction time.
  repeated ReactionOutcome outcomes = 8;
  // Provenance contains details of the experimenter and record writer.
  ReactionProvenance provenance = 9;
  // Official ID for this reaction in the Open Reaction Database.
  string reaction_id = 10;
}

/**
 * Reaction identifiers define descriptions of the overall reaction.
 * While we encourage the use of SMILES strings, these do not work well in
 * all cases. The <reaction_smiles> field should be able to be derived
 * from the information present in the ReactionInput and ReactionOutcome
 * fields of any Reaction message.
 */
message ReactionIdentifier {
  // Possible identifier types are listed in an enum for extensibility
  enum IdentifierType {
    UNSPECIFIED = 0;
    CUSTOM = 1;
    REACTION_SMILES = 2;
    RDFILE = 3;  // Reaction data file.
    RINCHI = 4;  // Reaction InChI.
    NAME = 5;  // Named reaction or reaction category.
  }
  IdentifierType type = 1;
  string details = 2;
  string value = 3;
  // Whether identifier contains atom-to-atom mapping information. When True,
  // we encourage users to specify how that mapping was obtained in the
  // details field (e.g., manually, using NameRXN, using ChemDraw).
  optional bool is_mapped = 4;
}

/**
 * A reaction input is any pure substance, mixture, or solution that is
 * added to the reaction vessel.
 *
 * For example, suppose we are adding 3 mL of a 4 M solution of NaOH in water.
 * We would define one component for the solvent and one component for the
 * solute with the correct respective amounts.
 *
 * input {
 *   components: {
 *     identifiers: {type: IDENTIFIER_SMILES, value: "O"}
 *     identifiers: {type: IDENTIFIER_NAME, value: "water"}
 *     volume: {value: 3, units: MILLILITER}
 *     volume_includes_solutes: true
 *   }
 *   components: {
 *     identifiers: {type: IDENTIFIER_SMILES, value: "[Na+].[OH-]"}
 *     identifiers: {type: IDENTIFIER_NAME, value: "sodium hydroxide"}
 *     moles: {value: 12, units: MILLIMOLES}
 *   }
 * }
 */
message ReactionInput {
  // A component is any pure species that is added to the reaction, whether as
  // a pure substance or in a mixture/solution.
  repeated Compound components = 1;
  // A crude component refers to a non-purified, non-isolated compound or
  // mixture that is produced by a preceding reaction step.
  repeated CrudeComponent crude_components = 2;
  // The addition order is 1-indexed. Inputs with the same addition_order are
  // assumed to be added simultaneously. One input with a lower addition_order
  // than another was added earlier in the procedure.
  int32 addition_order = 3;
  // When the addition event took place in terms of the reaction time (or,
  // in the case of flow chemistry, the residence time).
  Time addition_time = 4;
  message AdditionSpeed {
    enum AdditionSpeedType {
      // Unspecified.
      UNSPECIFIED = 0;
      ALL_AT_ONCE = 1;
      FAST = 2;
      SLOW = 3;
      DROPWISE = 4;
      CONTINUOUS = 5;
      PORTIONWISE = 6;
    }
    AdditionSpeedType type = 1;
    // Specify, e.g., portion sizes and intervals for PORTIONWISE.
    string details = 2;
  }
  // The qualitative rate of addition.
  AdditionSpeed addition_speed = 5;
  // Quantitatively, how long addition took
  Time addition_duration = 6;
  // For continuous synthesis, we instead specify a flow rate.
  FlowRate flow_rate = 7;
  message AdditionDevice {
    enum AdditionDeviceType {
      UNSPECIFIED = 0;
      CUSTOM = 1;
      NONE = 2;
      SYRINGE = 3;
      CANNULA = 4;
      ADDITION_FUNNEL = 5;
    }
    AdditionDeviceType type = 1;
    // Specify, e.g., "gas-tight" for SYRINGE or cannula material.
    string details = 2;
  }
  // The device used for addition.
  AdditionDevice addition_device = 8;
  // Specify the temperature of the material being added.
  // E.g., a cooled flask of a stock solution to be added at low temperature.
  Temperature addition_temperature = 9;
}

/**
 * The quantitative amount of a Compound used in a particular reaction.
 * Compounds added in their pure form should have their value defined by
 * mass, moles, or volume. Compounds prepared as solutions should be defined
 * in terms of their volume. Compounds prepared on solid supports should
 * define the total mass/volume including the support.
 */
message Amount {
  oneof kind {
    Mass mass = 1;
    Moles moles = 2;
    Volume volume = 3;
  }
  // Whether the volume measurement refers to the pure substance or to the
  // total volume of the reaction input. An example of when this field should
  // be TRUE is when stock solutions are prepared by adding solvent to a
  // volumetric flask already containing solute(s).
  optional bool volume_includes_solutes = 4;
}

/**
 * Crude components are used in multi-step or multi-stage reactions (no strong
 * distinction is made here) where one synthetic process must be described by
 * multiple "Reaction" messages. In these cases, we often carry the crude
 * product from one step/stage into the next. This message is only to be used
 * when there is not complete isolation of an intermediate molecule; if there
 * is complete isolation, then a regular Compound should be used with the
 * SYNTHESIED preparation type.
 */
message CrudeComponent {
  // The ID of the reaction that produced the crude. Note that this ID must be
  // defined within the same Dataset; cross-references cannot exist between
  // multiple datasets.
  string reaction_id = 1;
  // Whether that reaction's workup and purification steps were performed
  // prior to addition.
  optional bool includes_workup = 2;
  // Whether the amount added in this reaction should be inferred from the
  // previous step, i.e, if everything was added.
  optional bool has_derived_amount = 3;
  // If the entire crude mixture was not used, need to specify an amount.
  Amount amount = 4;
}

/**
 * A Compound defines both the identity of a pure species and a quantitative
 * amount (mass, moles, volume). For compounds used in inputs, details can
 * be provided about how it was prepared and from where it was purchased.
 */
message Compound {
  // Set of identifiers used to uniquely define this compound.
  // Solutions or mixed compounds should use the NAME identifier
  // and list all constituent compounds in the "components" field.
  repeated CompoundIdentifier identifiers = 1;
  Amount amount = 2;
  ReactionRole.ReactionRoleType reaction_role = 3;
  // Whether this species is intended to be a limiting reactant.
  optional bool is_limiting = 4;
  repeated CompoundPreparation preparations = 5;
  message Source {
    // Name of the vendor or supplier the compound was purchased from.
    string vendor = 1;
    // Compound ID in the vendor database or catalog.
    string id = 2;
    // Batch/lot identification.
    string lot = 3;
  }
  Source source = 6;
  // Compounds can accommodate any number of features. These may include simple
  // properties of the compound (e.g., molecular weight), heuristic estimates
  // of physical properties (e.g., ClogP), optimized geometries (e.g., through
  // DFT), and calculated stereoelectronic descriptors.
  map<string, Data> features = 7;
  // Compounds may be assayed for quality control; analytical data should be
  // defined in the analyses map.
  map<string, Analysis> analyses = 8;
}

message ReactionRole {
  enum ReactionRoleType {
    UNSPECIFIED = 0;
    // A reactant is any compound that contributes atoms to a desired or
    // observed product.
    REACTANT = 1;
    REAGENT = 2;
    SOLVENT = 3;
    CATALYST = 4;
    // The workup role is used when defining quenches, buffer additives for
    // liquid-liquid separations, etc.
    WORKUP = 5;
    // Internal standards can be included as part of a reaction input (when
    // added prior to the start of the reaction) or as part of a workup
    // step of addition.
    INTERNAL_STANDARD = 6;
    AUTHENTIC_STANDARD = 7;
    // A product can be any species produced by the reaction, whether desired
    // or undesired.
    PRODUCT = 8;
  }
}

/**
 * Compounds may undergo additional preparation before being used in a
 * reaction after being received from a supplier or vendor. We encourage
 * the use of the 'preparation' enum when possible, even if the description
 * is an oversimplification of the full procedure, which can be described
 * in the 'details' field.
 */
message CompoundPreparation {
  enum PreparationType {
    UNSPECIFIED = 0;
    CUSTOM = 1;
    NONE = 2;  // Compound used as received.
    REPURIFIED = 3;  // Compound repurified (e.g., recrystallized).
    SPARGED = 4;  // Compound sparged, most likely to be the case with solvents.
    DRIED = 5;  // Moisture removed, e.g., using molecular sieves.
    SYNTHESIZED = 6;  // Compound synthesized in-house.
  }
  PreparationType type = 1;
  // Full description of how the received compound was prepared.
  string details = 2;
  // The ID of the reaction that produced this species. Note that this ID must
  // be defined within the same Dataset; cross-references cannot exist between
  // multiple datasets. Only to be used with the SYNTHESIZED preparation type.
  // The referenced reaction should not merely be the procedure that was
  // followed/reproduced, but the *exact* physical experiment.
  string reaction_id = 3;
}

/**
 * Compound identifiers uniquely define a single (pure) chemical species.
 * While we encourage the use of SMILES strings, these do not work well in
 * all cases (e.g., handling tautomerism, axial chirality). Multiple
 * identifiers may be specified for a single compound to avoid ambiguity.
 * We discourage chemicals from being defined only by a name. For compounds
 * that are prepared or isolated as salts, the identifier should include
 * specification of which salt.
 */
message CompoundIdentifier {
  enum IdentifierType {
    UNSPECIFIED = 0;
    CUSTOM = 1;
    // Simplified molecular-input line-entry system.
    SMILES = 2;
    // IUPAC International Chemical Identifier.
    INCHI = 3;
    // Molblock from a MDL Molfile V3000.
    MOLBLOCK = 4;
    // Chemical name following IUPAC nomenclature recommendations.
    IUPAC_NAME = 5;
    // Any accepted common name, trade name, etc.
    NAME = 6;
    // Chemical Abstracts Service Registry Number (with hyphens).
    CAS_NUMBER = 7;
    // PubChem Compound ID number.
    PUBCHEM_CID = 8;
    // ChemSpider ID number.
    CHEMSPIDER_ID = 9;
    // ChemAxon extended SMILES
    CXSMILES = 10;
    // IUPAC International Chemical Identifier key
    INCHI_KEY = 11;
    // XYZ molecule file
    XYZ = 12;
    // UniProt ID (for enzymes)
    UNIPROT_ID = 13;
    // Protein data bank ID (for enzymes)
    PDB_ID = 14;
  }
  IdentifierType type = 1;
  string details = 2;
  // Value of the compound identifier; certain types (e.g., PUBCHEM_CID) may
  // cast the string as an integer for downstream processing and validation.
  string value = 3;
}

/**
 * The Vessel defines the primary container within which the reaction was
 * performed, including the type of vessel, its primary material, any
 * preparation steps or vessel attachments, and its volume.
 */
message Vessel {
  // Vessel type (flask, vial, well-plate, etc.).
  VesselType type = 1;
  // Vessel material (glass, plastic, etc.).
  VesselMaterial material = 2;
  // How the vessel was prepared for the reaction.
  repeated VesselPreparation preparations = 3;
  // Vessel attachments (septum, cap, gas adapter, etc.).
  repeated VesselAttachment attachments = 4;
  // Size (volume) of the vessel.
  Volume volume = 5;
}

message VesselType {
  enum VesselTypeEnum {
    UNSPECIFIED = 0;
    CUSTOM = 1;
    ROUND_BOTTOM_FLASK = 2;
    VIAL = 3;
    WELL_PLATE = 4;
    MICROWAVE_VIAL = 5;
    TUBE = 6;
    CONTINUOUS_STIRRED_TANK_REACTOR = 7;
    PACKED_BED_REACTOR = 8;
    NMR_TUBE = 9;
    PRESSURE_FLASK = 10;  // E.g., sealed tube
    PRESSURE_REACTOR = 11;  // High-pressure (e.g., Parr bomb reactor)
    ELECTROCHEMICAL_CELL = 12;
  }
  VesselTypeEnum type = 1;
  // Include details such as "multi-neck" for ROUND_BOTTOM_FLASK,
  // "J. Young" for NMR_TUBE, etc.
  string details = 2;
}

message VesselMaterial {
  enum VesselMaterialType {
    UNSPECIFIED = 0;
    CUSTOM = 1;
    GLASS = 2;
    POLYPROPYLENE = 3;
    PLASTIC = 4;
    METAL = 5;
    QUARTZ = 6;
  }
  VesselMaterialType type = 1;
  string details = 2;
}

message VesselAttachment {
  enum VesselAttachmentType {
    UNSPECIFIED = 0;
    NONE = 1;
    CUSTOM = 2;
    SEPTUM = 3;
    CAP = 4;
    MAT = 5;  // e.g. a covering for a well plate.
    REFLUX_CONDENSER = 6;
    VENT_NEEDLE = 7;
    DEAN_STARK = 8;
    VACUUM_TUBE = 9;
    ADDITION_FUNNEL = 10;
    DRYING_TUBE = 11;
    ALUMINUM_FOIL = 12;
    THERMOCOUPLE = 13;
    BALLOON = 14;
    GAS_ADAPTER = 15;  // E.g. a ground-glass adapter with a gas line.
    PRESSURE_REGULATOR = 16;
    RELEASE_VALVE = 17;
  }
  VesselAttachmentType type = 1;
  // Include attachment specifications, e.g., "rubber" for SEPTUM,
  // "Teflon" for CAP, "water jacket" for REFLUX_CONDENSER, etc.
  // Also include sealing details, e.g., "electrical tape", "parafilm", etc.
  string details = 2;
}

message VesselPreparation {
  enum VesselPreparationType {
    UNSPECIFIED = 0;
    CUSTOM = 1;
    NONE = 2;
    OVEN_DRIED = 3;
    FLAME_DRIED = 4;
    EVACUATED_BACKFILLED = 5;
    PURGED = 6;
  }
  VesselPreparationType type = 1;
  string details = 2;
}

message ReactionSetup {
  Vessel vessel = 1;
  // Specification of automated protocols.
  optional bool is_automated = 2;
  // Automated platform name, brand, or model number.
  string automation_platform = 3;
  // Raw automation code or synthetic recipe definition.
  map<string, Data> automation_code = 4;
  message ReactionEnvironment {
    enum ReactionEnvironmentType {
      UNSPECIFIED = 0;
      CUSTOM = 1;
      FUME_HOOD = 2;
      BENCH_TOP = 3;
      GLOVE_BOX = 4;
      GLOVE_BAG = 5;
    }
    ReactionEnvironmentType type = 1;
    // Specify environment details, e.g., "nitrogen-filled" for GLOVE_BOX.
    string details = 2;
  }
  // Specify reaction environment.
  ReactionEnvironment environment = 5;
}

message ReactionConditions {
  TemperatureConditions temperature = 1;
  PressureConditions pressure = 2;
  StirringConditions stirring = 3;
  IlluminationConditions illumination = 4;
  ElectrochemistryConditions electrochemistry = 5;
  FlowConditions flow = 6;
  optional bool reflux = 7;
  optional float pH = 8;
  // Boolean to describe whether the conditions cannot be
  // represented by the static, single-step schema.
  optional bool conditions_are_dynamic = 9;
  // A catch-all string field for providing more information about
  // the conditions (e.g., multiple stages)
  string details = 10;
}

message TemperatureConditions {
  message TemperatureControl {
    enum TemperatureControlType {
      UNSPECIFIED = 0;
      CUSTOM = 1;
      AMBIENT = 2;
      OIL_BATH = 3;
      WATER_BATH = 4;
      SAND_BATH = 5;
      ICE_BATH = 6;
      DRY_ALUMINUM_PLATE = 7;
      MICROWAVE = 8;
      DRY_ICE_BATH = 9;
      AIR_FAN = 10;
      LIQUID_NITROGEN = 11;
    }
    TemperatureControlType type = 1;
    // Specify, e.g., ICE_BATH components (e.g., "ice water, salt"),
    // MICROWAVE power, AIR_FAN speed, etc.
    string details = 2;
  }
  TemperatureControl control = 1;
  Temperature setpoint = 2;
  message Measurement {
    enum MeasurementType {
      UNSPECIFIED = 0;
      CUSTOM = 1;
      THERMOCOUPLE_INTERNAL = 2;  // Physically in reaction solution.
      THERMOCOUPLE_EXTERNAL = 3;  // On outside of vessel or, e.g., in oil bath.
      INFRARED = 4;  // Contactless infrared probe.
    }
    MeasurementType type = 1;
    string details = 2;
    Time time = 3;
    Temperature temperature = 4;
  }
  repeated Measurement measurements = 3;
}

message PressureConditions {
  message PressureControl {
    enum PressureControlType {
      UNSPECIFIED = 0;
      CUSTOM = 1;
      AMBIENT = 2;
      SLIGHT_POSITIVE = 3;  // E.g., 1-5 psi with a gas line inlet.
      SEALED = 4;  // Fully sealed vessel (e.g., microwave vial, sealed tube).
      PRESSURIZED = 5;  // High-pressure applied, e.g., in a bomb reactor.
    }
    PressureControlType type = 1;
    // Include means of pressure control in "Attachment" when appropriate.
    string details = 2;
  }
  PressureControl control = 1;
  Pressure setpoint = 2;
  message Atmosphere {
    enum AtmosphereType {
      UNSPECIFIED = 0;
      CUSTOM = 1;
      AIR = 2;
      NITROGEN = 3;
      ARGON = 4;
      OXYGEN = 5;
      HYDROGEN = 6;
      CARBON_MONOXIDE = 7;
      CARBON_DIOXIDE = 8;
      METHANE = 9;
      AMMONIA = 10;
      OZONE = 11;
      ETHYLENE = 12;
      ACETYLENE = 13;
    }
    AtmosphereType type = 1;
    string details = 2;
  }
  Atmosphere atmosphere = 3;
  message Measurement {
    // TODO(ccoley) get input on how to expand this enum, among others
    enum MeasurementType {
      UNSPECIFIED = 0;
      CUSTOM = 1;
      PRESSURE_TRANSDUCER = 2;
    }
    MeasurementType type = 1;
    string details = 2;
    Time time = 3;
    Pressure pressure = 4;
  }
  repeated Measurement measurements = 4;
}

message StirringConditions {
  message StirringMethod {
    enum StirringMethodType {
      UNSPECIFIED = 0;
      CUSTOM = 1;
      NONE = 2;
      STIR_BAR = 3;
      OVERHEAD_MIXER = 4;
      AGITATION = 5;
      BALL_MILLING = 6;
      SONICATION = 7;
    }
    StirringMethodType type = 1;
    // Specify, e.g., "egg-shape" for STIR_BAR.
    string details = 2;
  }
  StirringMethod method = 1;
  message StirringRate {
    enum StirringRateType {
      UNSPECIFIED = 0;
      HIGH = 1;
      MEDIUM = 2;
      LOW = 3;
    }
    StirringRateType type = 1;
    // Specify, e.g., "vigorous" for HIGH, or specify exact rpm in "rpm".
    string details = 2;
    int32 rpm = 3;
  }
  StirringRate rate = 2;
}

message IlluminationConditions {
  message IlluminationType {
    enum IlluminationTypeEnum {
      UNSPECIFIED = 0;
      CUSTOM = 1;
      AMBIENT = 2;
      DARK = 3;
      LED = 4;
      HALOGEN_LAMP = 5;
      DEUTERIUM_LAMP = 6;
      SOLAR_SIMULATOR = 7;
      BROAD_SPECTRUM = 8;
    }
    IlluminationTypeEnum type = 1;
    string details = 2;  // E.g. manufacturer, setup specifications, etc.
  }
  IlluminationType type = 1;
  Wavelength peak_wavelength = 2;
  string color = 3;
  Length distance_to_vessel = 4;
}

message ElectrochemistryConditions {
  message ElectrochemistryType {
    enum ElectrochemistryTypeEnum {
      UNSPECIFIED = 0;
      CUSTOM = 1;
      CONSTANT_CURRENT = 2;
      CONSTANT_VOLTAGE = 3;
    }
    ElectrochemistryTypeEnum type = 1;
    string details = 2;
  }
  ElectrochemistryType electrochemistry_type = 1;
  Current current = 2;
  Voltage voltage = 3;
  string anode_material = 4;
  string cathode_material = 5;
  Length electrode_separation = 6;
  message Measurement {
    Time time = 1;
    oneof kind {
      Current current = 2;
      Voltage voltage = 3;
    }
  }
  repeated Measurement measurements = 7;
  message ElectrochemistryCell {
    enum ElectrochemistryCellType {
      UNSPECIFIED = 0;
      CUSTOM = 1;
      DIVIDED_CELL = 2;
      UNDIVIDED_CELL = 3;
    }
    ElectrochemistryCellType type = 1;
    // Include electrochemistry reaction-ware specifications, e.g., home-made
    // vs. commercial cell and details.
    string details = 2;
  }
  ElectrochemistryCell cell = 8;
}

message FlowConditions {
  message FlowType {
    enum FlowTypeEnum {
      UNSPECIFIED = 0;
      CUSTOM = 1;
      PLUG_FLOW_REACTOR = 2;
      CONTINUOUS_STIRRED_TANK_REACTOR = 3;
      PACKED_BED_REACTOR = 4;
    }
    FlowTypeEnum type = 1;
    string details = 2;
  }
  FlowType flow_type = 1;
  string pump_type = 2;
  message Tubing {
    enum TubingMaterialType {
      UNSPECIFIED = 0;
      CUSTOM = 1;
      STEEL = 2;
      COPPER = 3;
      PFA = 4;
      FEP = 5;
      TEFLONAF = 6;
      PTFE = 7;
      GLASS = 8;
      QUARTZ = 9;
      SILICON = 10;  // e.g., a chip-based microreactor
      PDMS = 11;
    }
    TubingMaterialType type = 1;
    string details = 2;
    Length diameter = 3;
  }
  Tubing tubing = 3;
}

message ReactionNotes {
  // Equivalent to "not single phase".
  optional bool is_heterogeneous = 1;
  // Qualitative precipitation. Could be desired or by-product.
  optional bool forms_precipitate = 2;
  // Qualitative exothermicity (primarily for safety).
  optional bool is_exothermic = 3;
  // Qualitative offgassing (primarily for safety).
  optional bool offgasses = 4;
  optional bool is_sensitive_to_moisture = 5;
  optional bool is_sensitive_to_oxygen = 6;
  optional bool is_sensitive_to_light = 7;
  // Include additional sensitivity issues, e.g., shock or heat.
  // Include toxicity and other safety warnings.
  string safety_notes = 8;
  // Overflow field for full procedure details
  string procedure_details = 9;
}

message ReactionObservation {
  Time time = 1;  // The reaction time at which the observation was made.
  string comment = 2;  // e.g. what color is the reaction?
  Data image = 3;
}

message ReactionWorkup {
  enum WorkupType {
    UNSPECIFIED = 0;
    CUSTOM = 1;
    // Addition (quench, dilution, extraction solvent, internal standard, etc.)
    // Specify composition/amount in "input".
    // Often preceded by TEMPERATURE.
    ADDITION = 2;
    // Sampling (by mass of volume) a portion of the mixture, often for
    // dilution in a subsequent ADDITION step prior to analysis. The vessel to
    // which the aliquot is transferred can be specified in "details".
    ALIQUOT = 3;
    // Change of temperature.
    // Specify conditions in "temperature".
    TEMPERATURE = 4;
    // Concentration step, often using a rotovap.
    // Specify degree in "details" if appropriate, e.g., "to half volume".
    CONCENTRATION = 5;
    // Liquid extractions are often preceded by Additions. If there
    // are multiple distinct additions prior to an extraction, it is
    // assumed that the kept phases are pooled.
    // Specify which phase to keep in "keep_phase".
    EXTRACTION = 6;
    // Filtration (can keep solid or filtrate).
    // Specify which phase to keep in "keep phase".
    FILTRATION = 7;
    // Washing a solid or liquid, keeping the original phase.
    // Specify "input" of rinse. Rinses performed in
    // multiple stages should be given multiple workup steps
    WASH = 8;
    // Dried under vacuum.
    // Specify temperature in "temperature".
    DRY_IN_VACUUM = 9;
    // Dried with chemical additive.
    // Specify chemical additive in "input".
    DRY_WITH_MATERIAL = 10;
    // Purification by flash chromatography.
    // Specify stationary and mobile phases (and gradients) in "details".
    // Specify automation in "is_automated".
    FLASH_CHROMATOGRAPHY = 11;
    // Purification by other prep chromatography (e.g. prep TLC, prep HPLC).
    // Specify method, stationary and mobile phases in "details".
    // Specify automation in "is_automated".
    OTHER_CHROMATOGRAPHY = 12;
    // Scavenging step (e.g., pass through silica/alumina pad)
    // Specify any material additives in "input".
    SCAVENGING = 13;
    // Waiting step. Specify "duration".
    WAIT = 14;
    // Mixing step. Specify "stirring"
    STIRRING = 15;
    // pH adjustments should specify "input" to define
    // species used as well as "ph" for target ph
    PH_ADJUST = 16;
    // Redissolution considered to be a special form of addition.
    // Specify "input"
    DISSOLUTION = 17;
    // Specify temperature in "temperature".
    // Specify pressure and apparatus notes in "details".
    DISTILLATION = 18;
  }
  WorkupType type = 1;
  // Include step-specific details such as purpose of an addition, e.g.,
  // "crystallization". Include method details, e.g., "layer diffusion".
  string details = 2;
  Time duration = 3;
  ReactionInput input = 4;
  // When aliquotting a portion of the reaction mixture, the amount is
  // specified by mass or volume. Note that the amounts for additions should
  // be described in the "input" field instead; these are only for aliquots.
  Amount aliquot_amount = 5;
  TemperatureConditions temperature = 6;
  string keep_phase = 7;
  StirringConditions stirring = 8;
  optional float target_ph = 9;
  // Indicate automated workup/purification. Include specifications in
  // "details", e.g., instrument manufacturer, solvent gradient
  // (if applicable), column material and size, etc.
  optional bool is_automated = 10;
}

/**
 * The outcomes of a reaction describe the conversion, yield, and/or other
 * analyses of the resulting product mixture after workup step(s). Each
 * outcome is associated with a reaction/residence time. To allow for
 * one Reaction message to contain the results of a full kinetic profiling
 * experiment, this is a repeated field of the Reaction message.
 *
 * It is the parent message for product characterization and any analytical
 * data.
 */
message ReactionOutcome {
  // Reaction time (for flow, equivalent to residence time or spacetime).
  Time reaction_time = 1;
  // Conversion with respect to the sole limiting reactant. If there is
  // ambiguity in which species the conversion is defined with respect to, the
  // quantification of leftover starting materials should be defined as the
  // quantification of multiple products, where the compound identity of those
  // products matches the starting materials.
  Percentage conversion = 2;
  // The products observed in this reaction, including product-specific data
  // defined in submessages. If the quantities of leftover starting materials
  // are measured, these starting materials may also be defined as product
  // species.
  repeated ProductCompound products = 3;
  // Analyses are stored in a map to associate each with a unique key.
  // The key is cross-referenced in ProductCompound's ProductMeasurement
  // messages to indicate which analyses were used to derive which performance
  // values/metrics. The string used for the key carries no meaning outside of
  // this cross-referencing.
  map<string, Analysis> analyses = 4;
}

message ProductCompound {
  // The identity of the product compound.
  repeated CompoundIdentifier identifiers = 1;
  optional bool is_desired_product = 2;
  // Each ProductMeasurement describes a connection between this product and an
  // Analysis. This includes information about how the identity of the
  // product was confirmed. It also contains quantitative standardized
  // performance metrics like quantitative yield as well as unstandardized
  // (and unnormalized) metrics like an integrated UV peak area.
  repeated ProductMeasurement measurements = 3;
  string isolated_color = 4;
  message Texture {
    enum TextureType {
      UNSPECIFIED = 0;
      CUSTOM = 1;
      POWDER = 2;
      CRYSTAL = 3;
      OIL = 4;
      AMORPHOUS_SOLID = 5;
      FOAM = 6;
      WAX = 7;
      SEMI_SOLID = 8;
    }
    TextureType type = 1;
    // Specify texture forms such as "fine needles" for CRYSTAL,
    // "viscous" for OIL, etc.
    string details = 2;
  }
  Texture texture = 5;
  // Any features (e.g., calculated descriptors) of the product compound.
<<<<<<< HEAD
  map<string, Data> features = 6;
=======
  map<string, Data> features = 7;
  // Specify the role the ProductCompound played in the reaction. This
  // aids in constructing proper reaction SMILES and product lists.
  // Species produced by the reaction should be identified as PRODUCT,
  // whether desired or undesired. Recovered starting materials can be
  // specified as REACTANT, REAGENT, CATALYST, etc. as appropriate.
  ReactionRole.ReactionRoleType reaction_role = 8;
>>>>>>> 82689a59
}

message ProductMeasurement {
  // The key of the analysis used to calculate this product-specific
  // measurement; this should cross-reference the outcome.analyses map.
  string analysis_key = 1;
  // The type of measurement. While each measurement is associated with a
  // specific product compound and is cross-referenced to an analysis through
  // the analysis_key, there is still ambiguity as to what a measurement
  // truly represents. For example, an LCMS analysis can lead to a quantitative
  // YIELD if an authentic standard and internal standard are used to obtain
  // a calibration curve; sometimes, it is only used to obtain an uncalibrated
  // "yield" that is better described as an peak AREA or integrated EIC
  // COUNTS. Understanding the fidelity of the approach taken to measure
  // the performance of a reaction is important for downstream learning tasks.
  // Note that this message is intended to capture product-specific data
  // extracted from an analysis. The raw analytical data (e.g., a full NMR
  // spectrum) should be defined in an Analysis message. Even analyses
  // of ostensibly pure compounds (e.g., HRMS) should have their results
  // defined in the Analysis message (with is_of_isolated_species set
  // to True) but with a cross-reference to a product via a ProductMessage
  // (e.g., of type IDENTITY for HRMS).
  enum MeasurementType {
    UNSPECIFIED = 0;
    CUSTOM = 1;
    // An identity type indicates that the corresponding analysis was used
    // to confirm the identity of the reported product.
    IDENTITY = 2;
    // Yields should only be reported as quantitative yields, e.g., measured
    // using an isolated weight analysis, quantitative NMR with an internal
    // standard, LC peak area with an internal standard and calibration curve
    // obtained using an authentic standard.
    YIELD = 3;
    // Selectivites include enantiomeric excess/ratios, diastereomeric ratios,
    // etc. The detailed type should be specified in selectivity_type.
    SELECTIVITY = 4;
    // The apparent purity of the product mixture accoridng to a specific
    // analysis (e.g,. qNMR, LC).
    PURITY = 5;
    // Integrated peak area, e.g., as in an LC chromatogram.
    AREA = 6;
    // Raw counts, e.g., as in an EIC or TIC from a MS analysis. If an EIC,
    // the m/z ratio(s) should be defined in the details.
    COUNTS = 7;
    // Intensity, e.g., of a TLC spot, ELSD, or GC FID.
    INTENSITY = 8;
    // Quantitative amount of this product as defined in the "amount" field,
    // usually as a mass.
    AMOUNT = 9;
  }
  MeasurementType type = 2;
  // Additional information about the measurement and, in particular, how it
  // was calculated if that is ambiguous given the analysis type.
  string details = 3;
  // Whether an internal standard was used for this measurement to normalize
  // it, e.g., for quantification of yield or relative peak area.
  optional bool uses_internal_standard = 4;
  // Whether the reported measurement has already been normalized to the
  // internal standard, if an internal standard was used.
  optional bool is_normalized = 5;
  // Whether an authentic sample of a material was used for callibrating
  // an analytical technique, e.g., for product identification by LCMS.
  // "Authentic" refers to a sample of a compound whose structure has been
  // proven by the accepted means (1H NMR, 13C NMR, IR, HRMS), and is now
  // being used as a comparison for other analytical methods.
  optional bool uses_authentic_standard = 6;
  // Details about the authentic standard used, optionally including
  // information about its precise salt form and source/vendor.
  Compound authentic_standard = 7;
  // The value for this measurement.
  oneof value {
    // A percentage value and its precision, as should be used for yields,
    // purities, and some selectivities like EE. Note that a 50% yield
    // corresponds to a percentage.value of 50 and not 0.5.
    Percentage percentage = 8;
    // A float value and its precision, as should be used for areas, counts,
    // intensities, and some selectivities.
    FloatValue float_value = 9;
    // A string value, as should be used for measurements that cannot be
    // captured as floats or percentages. For example, complex selectivities
    // such as "2:1:1". Note that in the case of a 2:1:1 selectivity, however,
    // it is preferable to define the 3 distinct products specifically and
    // record the 3 product-specific measurements (e.g., peak areas) that
    // were used to derive the "2:1:1" summary statistic.
    string string_value = 10;
    // Quantitative amount of this product. Measurements of this type should
    // be linked to an analysis of type WEIGHT. Separate ProductMeasurement
    // entries should be used to capture multiple amounts, such as mass and
    // moles. However, since moles is derived from mass, recording just the
    // mass is fine.
    Amount amount = 11;
  }
  // A time to be used only when specifying the retention time at which a peak
  // area or intensity was calculated, e.g., as in LC, LCMS, GC, or GCMS.
  Time retention_time = 12;
  // More details about how a particular performance metric (e.g., counts)
  // was calculated from an analysis using mass spec. This includes
  // distinguishing total ion current (TIC) counts from extracted ion
  // chromatogram (EIC) counts and their corresponding mass ranges or masses.
  message MassSpecMeasurementDetails {
    enum MassSpecMeasurementType {
      UNSPECIFIED = 0;
      CUSTOM = 1;
      TIC = 2;
      TIC_POSITIVE = 3;
      TIC_NEGATIVE = 4;
      EIC = 5;
    }
    MassSpecMeasurementType type = 1;
    string details = 2;
    // The lower bound of the m/z interval used to calculate the TIC counts.
    optional float tic_minimum_mz = 3;
    // The upper bound of the m/z interval used to calculate the TIC counts.
    optional float tic_maximum_mz = 4;
    // A list of m/z ratios that were used to calculate the peak area or
    // intensity from an extracted ion chromatogram (EIC), e.g., from an LCMS
    // analysis.
    repeated float eic_masses = 5;
  }
  MassSpecMeasurementDetails mass_spec_details = 13;

  // The more specific type of selectivity that is being reported, e.g., EE,
  // ER, DR, EZ, ZE. EZ, ER, and DR assume that any product labeled as desired
  // is first in the calculation, whereas EZ and ZE ratios are calculated as
  // written. Only to be used when the type is SELECTIVITY.
  message Selectivity {
    enum SelectivityType {
      UNSPECIFIED = 0;
      CUSTOM = 1;
      EE = 2;  // Enantiomeric excess as a percentage (desired - undesired).
      ER = 3;  // Enantiomeric ratio. (x:1) (desired / undesired).
      DR = 4;  // Diasteromeric ratio. (x:1) (desired / undesired).
      EZ = 5;  // Alkene geometry ratio. (x:1) (E / Z)
      ZE = 6;  // Alkene geometry ratio. (x:1) (Z / E)
    }
    SelectivityType type = 1;
    string details = 2;
  }
  Selectivity selectivity = 14;

  // The wavelength used for e.g. LC quantification.
  Wavelength wavelength = 15;
}

message DateTime {
  string value = 1;
}

message Analysis {
  // TODO(ccoley): Solicit more feedback from experimentalists
  enum AnalysisType {
    UNSPECIFIED = 0;
    CUSTOM = 1;
    LC = 2;  // Liquid chromatography, including HPLC and UPLC.
    GC = 3;  // Gas chromatography.
    IR = 4;  // Infrared spectroscopy, including ReactIR.
    NMR_1H = 5;  // 1H NMR spectroscopy.
    NMR_13C = 6;  // 13C NMR spectroscopy.
    NMR_OTHER = 7;  // Specify type and details in "details".
    MP = 8;  // Melting point characterization.
    UV = 9;  // Ultraviolet spectroscopy.
    TLC = 10;  // Thin-layer chromatography.
    MS = 11;  // Mass spectrometry.
    HRMS = 12;  // High resolution mass spectrometry.
    MSMS = 13;  // Two-dimensional mass spectrometry.
    WEIGHT = 14;  // Weight of an isolated compound.
    LCMS = 15;  // Combined LC/MS.
    GCMS = 16;  // Combined GC/MS.
    ELSD = 17;  // Evaporative light scattering detector.
    CD = 18;  // Circular Dichroism.
    SFC = 19;  // Supercritical fluid chromatography.
    EPR = 20;  // Electron paramagnetic resonance spectroscopy.
    XRD = 21;  // X-ray diffraction, including single-crystal XRD.
    RAMAN = 22;  // Raman spectroscopy.
    ED = 23;  // Electron diffraction, including MicroED.
  }
  AnalysisType type = 1;
  // Any details about analysis (e.g., NMR type, columns, gradients).
  string details = 2;
  // Whether this analysis is intended to be of an isolated species. If false
  // RSC Chemical Methods Ontology ID to define the analytical method with
  // greater specificity. Defined at https://github.com/rsc-ontologies/rsc-cmo.
  int32 chmo_id = 3;
  // or unspecified, the assumption is that it is of a crude product mixture
  // (or a partially worked-up product mixture).
  optional bool is_of_isolated_species = 4;
  // Data values or files (raw, processed, or annotated).
  map<string, Data> data = 5;
  string instrument_manufacturer = 6;
  DateTime instrument_last_calibrated = 7;
}

message ReactionProvenance {
  Person experimenter = 1;
  string city = 2;
  DateTime experiment_start = 3;
  string doi = 4;
  string patent = 5;
  string publication_url = 6;
  RecordEvent record_created = 7;
  repeated RecordEvent record_modified = 8;
}

message Person {
  string username = 1;
  string name = 2;
  string orcid = 3;
  string organization = 4;
  string email = 5;
}

message RecordEvent {
  DateTime time = 1;
  Person person = 2;
  string details = 3;
}

/**
 * To allow users to describe synthetic processes in whatever units they find
 * most natural, we define a fixed list of allowable units for each measurement
 * type. Upon submission to a centralized database, or using a validation and
 * canonicalization script, we will convert all values to the default units
 * (the first nonzero item in each enum).
 *
 * Each message also contains a `precision` field, which specifies the precision
 * of the measurement in the same units as the measurement itself. Often the
 * precision will be the standard deviation from an instrument calibration.
 */
message Time {
  enum TimeUnit {
    UNSPECIFIED = 0;
    HOUR = 1;
    MINUTE = 2;
    SECOND = 3;
  }
  optional float value = 1;
  // Precision of the measurement (with the same units as `value`).
  optional float precision = 2;
  TimeUnit units = 3;
}
message Mass {
  enum MassUnit {
    UNSPECIFIED = 0;
    KILOGRAM = 1;
    GRAM = 2;
    MILLIGRAM = 3;
    MICROGRAM = 4;
  }
  optional float value = 1;
  // Precision of the measurement (with the same units as `value`).
  optional float precision = 2;
  MassUnit units = 3;
}
message Moles {
  enum MolesUnit {
    UNSPECIFIED = 0;
    MOLE = 1;
    MILLIMOLE = 2;
    MICROMOLE = 3;
    NANOMOLE = 4;
  }
  optional float value = 1;
  // Precision of the measurement (with the same units as `value`).
  optional float precision = 2;
  MolesUnit units = 3;
}
message Volume {
  enum VolumeUnit {
    UNSPECIFIED = 0;
    LITER = 1;
    MILLILITER = 2;
    MICROLITER = 3;
    NANOLITER = 4;
  }
  optional float value = 1;
  // Precision of the measurement (with the same units as `value`).
  optional float precision = 2;
  VolumeUnit units = 3;
}
message Concentration {
  enum ConcentrationUnit {
    UNSPECIFIED = 0;
    MOLAR = 1;
    MILLIMOLAR = 2;
    MICROMOLAR = 3;
  }
  optional float value = 1;
  // Precision of the measurement (with the same units as `value`).
  optional float precision = 2;
  ConcentrationUnit units = 3;
}
message Pressure {
  enum PressureUnit {
    UNSPECIFIED = 0;
    BAR = 1;
    ATMOSPHERE = 2;
    PSI = 3;
    KPSI = 4;
    PASCAL = 5;
    KILOPASCAL = 6;
    TORR = 7;
    MM_HG = 8;
  }
  optional float value = 1;
  // Precision of the measurement (with the same units as `value`).
  optional float precision = 2;
  PressureUnit units = 3;
}
message Temperature {
  enum TemperatureUnit {
    UNSPECIFIED = 0;
    CELSIUS = 1;
    FAHRENHEIT = 2;
    KELVIN = 3;
  }
  optional float value = 1;
  // Precision of the measurement (with the same units as `value`).
  optional float precision = 2;
  TemperatureUnit units = 3;
}
message Current {
  enum CurrentUnit {
    UNSPECIFIED = 0;
    AMPERE = 1;
    MILLIAMPERE = 2;
  }
  optional float value = 1;
  // Precision of the measurement (with the same units as `value`).
  optional float precision = 2;
  CurrentUnit units = 3;
}
message Voltage {
  enum VoltageUnit {
    UNSPECIFIED = 0;
    VOLT = 1;
    MILLIVOLT = 2;
  }
  optional float value = 1;
  // Precision of the measurement (with the same units as `value`).
  optional float precision = 2;
  VoltageUnit units = 3;
}
message Length {
  enum LengthUnit {
    UNSPECIFIED = 0;
    CENTIMETER = 1;
    MILLIMETER = 2;
    METER = 3;
    INCH = 4;
    FOOT = 5;
  }
  optional float value = 1;
  // Precision of the measurement (with the same units as `value`).
  optional float precision = 2;
  LengthUnit units = 3;
}
message Wavelength {
  enum WavelengthUnit {
    UNSPECIFIED = 0;
    NANOMETER = 1;
    WAVENUMBER = 2;  // cm^{-1}
  }
  optional float value = 1;
  // Precision of the measurement (with the same units as `value`).
  optional float precision = 2;
  WavelengthUnit units = 3;
}
message FlowRate {
  enum FlowRateUnit {
    UNSPECIFIED = 0;
    MICROLITER_PER_MINUTE = 1;
    MICROLITER_PER_SECOND = 2;
    MILLILITER_PER_MINUTE = 3;
    MILLILITER_PER_SECOND = 4;
    MICROLITER_PER_HOUR = 5;
  }
  optional float value = 1;
  // Precision of the measurement (with the same units as `value`).
  optional float precision = 2;
  FlowRateUnit units = 3;
}
// Used for things like conversion and yield.
message Percentage {
  optional float value = 1;
  // Precision of the measurement (with the same units as `value`).
  optional float precision = 2;
}
// Wrapper for floats to include a precision.
message FloatValue {
  optional float value = 1;
  // Precision of the measurement (with the same units as `value`).
  optional float precision = 2;
}

// Data is a container for arbitrary data.
message Data {
  oneof kind {
    float float_value = 1;
    int32 integer_value = 2;
    bytes bytes_value = 3;
    string string_value = 4;
    string url = 5;  // URL for data stored elsewhere.
  }
  // Description of these data (but avoid redundancy with map keys).
  string description = 6;
  // Description of the file format (if applicable); usually the file extension.
  // For example, 'png' or 'tiff' for images. If empty, we assume string data.
  string format = 7;
}<|MERGE_RESOLUTION|>--- conflicted
+++ resolved
@@ -866,17 +866,13 @@
   }
   Texture texture = 5;
   // Any features (e.g., calculated descriptors) of the product compound.
-<<<<<<< HEAD
   map<string, Data> features = 6;
-=======
-  map<string, Data> features = 7;
   // Specify the role the ProductCompound played in the reaction. This
   // aids in constructing proper reaction SMILES and product lists.
   // Species produced by the reaction should be identified as PRODUCT,
   // whether desired or undesired. Recovered starting materials can be
   // specified as REACTANT, REAGENT, CATALYST, etc. as appropriate.
-  ReactionRole.ReactionRoleType reaction_role = 8;
->>>>>>> 82689a59
+  ReactionRole.ReactionRoleType reaction_role = 7;
 }
 
 message ProductMeasurement {
