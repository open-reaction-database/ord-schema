"""Tests for ord_schema.message_helpers."""

import os
import tempfile

from absl import flags
from absl.testing import absltest
from absl.testing import parameterized

from ord_schema import message_helpers
from ord_schema.proto import reaction_pb2
<<<<<<< HEAD
from ord_schema.proto import test_pb2


class FindSubmessagesTest(absltest.TestCase):

    def test_scalar(self):
        message = test_pb2.Scalar(int32_value=5, float_value=6.7)
        self.assertEmpty(
            message_helpers.find_submessages(message, test_pb2.Scalar))
        with self.assertRaisesRegex(TypeError, 'must be a Protocol Buffer'):
            message_helpers.find_submessages(message, float)

    def test_nested(self):
        message = test_pb2.Nested()
        self.assertEmpty(
            message_helpers.find_submessages(message, test_pb2.Nested.Child))
        message.child.value = 5.6
        submessages = message_helpers.find_submessages(
            message, test_pb2.Nested.Child)
        self.assertLen(submessages, 1)
        # Show that the returned submessages work as references.
        submessages[0].value = 7.8
        self.assertAlmostEqual(message.child.value, 7.8, places=4)

    def test_repeated_nested(self):
        message = test_pb2.RepeatedNested()
        message.children.add().value = 1.2
        message.children.add().value = 3.4
        self.assertLen(
            message_helpers.find_submessages(
                message, test_pb2.RepeatedNested.Child),
            2)

    def test_map_nested(self):
        message = test_pb2.MapNested()
        message.children['one'].value = 1.2
        message.children['two'].value = 3.4
        self.assertLen(
            message_helpers.find_submessages(
                message, test_pb2.MapNested.Child),
            2)


class BuildDataTest(absltest.TestCase):
=======

try:
    from rdkit import Chem
except ImportError:
    Chem = None


class BuildBinaryDataTest(absltest.TestCase):
>>>>>>> 6f0bf902

    def setUp(self):
        super().setUp()
        self.test_subdirectory = tempfile.mkdtemp(dir=flags.FLAGS.test_tmpdir)
        self.data = b'test data'
        self.filename = os.path.join(self.test_subdirectory, 'test.data')
        with open(self.filename, 'wb') as f:
            f.write(self.data)

    def test_build_data(self):
        message = message_helpers.build_data(self.filename,
                                             description='binary data')
        self.assertEqual(message.bytes_value, self.data)
        self.assertEqual(message.description, 'binary data')
        self.assertEqual(message.format, 'data')

    def test_bad_filename(self):
        with self.assertRaisesRegex(ValueError,
                                    'cannot deduce the file format'):
            message_helpers.build_data('testdata', 'no description')


class WriteDataTest(absltest.TestCase):

    def setUp(self):
        super().setUp()
        self.test_subdirectory = tempfile.mkdtemp(dir=flags.FLAGS.test_tmpdir)

    def test_string_value(self):
        message = reaction_pb2.Data(value='test value')
        filename = message_helpers.write_data(message, self.test_subdirectory)
        expected = os.path.join(
            self.test_subdirectory,
            'ord_data-'
            '47d1d8273710fd6f6a5995fac1a0983fe0e8828c288e35e80450ddc5c4412def'
            '.txt')
        self.assertEqual(filename, expected)
        # NOTE(kearnes): Open with 'r' to get the decoded string.
        with open(filename, 'r') as f:
            self.assertEqual(message.value, f.read())

    def test_bytes_value(self):
        message = reaction_pb2.Data(bytes_value=b'test value')
        filename = message_helpers.write_data(message, self.test_subdirectory)
        expected = os.path.join(
            self.test_subdirectory,
            'ord_data-'
            '47d1d8273710fd6f6a5995fac1a0983fe0e8828c288e35e80450ddc5c4412def'
            '.txt')
        self.assertEqual(filename, expected)
        with open(filename, 'rb') as f:
            self.assertEqual(message.bytes_value, f.read())

    def test_url_value(self):
        message = reaction_pb2.Data(url='test value')
        self.assertIsNone(
            message_helpers.write_data(message, self.test_subdirectory))

    def test_missing_value(self):
        message = reaction_pb2.Data()
        with self.assertRaisesRegex(ValueError, 'no value to write'):
            message_helpers.write_data(message, self.test_subdirectory)

    def test_min_size(self):
        message = reaction_pb2.Data(value='test_value')
        self.assertIsNone(
            message_helpers.write_data(
                message, self.test_subdirectory, min_size=1.0))

    def test_max_size(self):
        message = reaction_pb2.Data(value='test value')
        with self.assertRaisesRegex(ValueError, 'larger than max_size'):
            message_helpers.write_data(
                message, self.test_subdirectory, max_size=1e-6)

    def test_find_data_messages(self):
        message = reaction_pb2.Reaction()
        self.assertEmpty(
            message_helpers.find_submessages(message, reaction_pb2.Data))
        message = reaction_pb2.ReactionObservation()
        message.image.value = 'not an image'
        self.assertLen(
            message_helpers.find_submessages(message, reaction_pb2.Data), 1)
        message = reaction_pb2.ReactionSetup()
        message.automation_code['test1'].value = 'test data 1'
        message.automation_code['test2'].bytes_value = b'test data 2'
        self.assertLen(
            message_helpers.find_submessages(message, reaction_pb2.Data), 2)
        message = reaction_pb2.Reaction()
        message.observations.add().image.value = 'not an image'
        message.setup.automation_code['test1'].value = 'test data 1'
        message.setup.automation_code['test2'].bytes_value = b'test data 2'
        self.assertLen(
            message_helpers.find_submessages(message, reaction_pb2.Data), 3)


class BuildCompoundTest(parameterized.TestCase, absltest.TestCase):

    def test_smiles_and_name(self):
        compound = message_helpers.build_compound(
            smiles='c1ccccc1', name='benzene')
        expected = reaction_pb2.Compound(
            identifiers=[
                reaction_pb2.CompoundIdentifier(value='c1ccccc1',
                                                type='SMILES'),
                reaction_pb2.CompoundIdentifier(value='benzene', type='NAME')])
        self.assertEqual(compound, expected)

    @parameterized.named_parameters(
        ('mass', '1.2 g', reaction_pb2.Mass(value=1.2, units='GRAM')),
        ('moles', '3.4 mol', reaction_pb2.Moles(value=3.4, units='MOLES')),
        ('volume', '5.6 mL',
         reaction_pb2.Volume(value=5.6, units='MILLILITER')))
    def test_amount(self, amount, expected):
        compound = message_helpers.build_compound(amount=amount)
        self.assertEqual(getattr(compound, compound.WhichOneof('amount')),
                         expected)

    @parameterized.named_parameters(('missing_units', '1.2'),
                                    ('negative_mass', '-3.4 g'))
    def test_bad_amount(self, amount):
        with self.assertRaises((KeyError, ValueError)):
            message_helpers.build_compound(amount=amount)

    def test_role(self):
        compound = message_helpers.build_compound(role='solvent')
        self.assertEqual(compound.reaction_role,
                         reaction_pb2.Compound.ReactionRole.SOLVENT)

    def test_bad_role(self):
        with self.assertRaisesRegex(KeyError, 'not a supported type'):
            message_helpers.build_compound(role='product')

    def test_is_limiting(self):
        self.assertTrue(
            message_helpers.build_compound(is_limiting=True).is_limiting)
        self.assertFalse(
            message_helpers.build_compound(is_limiting=False).is_limiting)
        self.assertFalse(message_helpers.build_compound().is_limiting)

    @parameterized.named_parameters(
        ('prep_without_details', 'dried', None,
         reaction_pb2.CompoundPreparation(type='DRIED')),
        ('prep_with_details', 'dried', 'in the fire of the sun',
         reaction_pb2.CompoundPreparation(type='DRIED',
                                          details='in the fire of the sun')),
        ('custom_prep_with_details', 'custom', 'threw it on the ground',
         reaction_pb2.CompoundPreparation(type='CUSTOM',
                                          details='threw it on the ground')))
    def test_prep(self, prep, details, expected):
        compound = message_helpers.build_compound(prep=prep,
                                                  prep_details=details)
        self.assertEqual(compound.preparation, expected)

    def test_bad_prep(self):
        with self.assertRaisesRegex(KeyError, 'not a supported type'):
            message_helpers.build_compound(prep='shaken')

    def test_prep_details_without_prep(self):
        with self.assertRaisesRegex(ValueError, 'prep must be provided'):
            message_helpers.build_compound(prep_details='rinsed gently')

    def test_custom_prep_without_details(self):
        with self.assertRaisesRegex(ValueError,
                                    'prep_details must be provided'):
            message_helpers.build_compound(prep='custom')

    def test_vendor(self):
        self.assertEqual(
            message_helpers.build_compound(vendor='Sally').vendor_source,
            'Sally')


class GetCompoundSmilesTest(absltest.TestCase):

    def test_get_compound_smiles(self):
        compound = message_helpers.build_compound(
            smiles='c1ccccc1', name='benzene')
        self.assertEqual(message_helpers.get_compound_smiles(compound),
                         'c1ccccc1')


class GetCompoundMolTest(absltest.TestCase):

    @absltest.skipIf(Chem is None, 'no rdkit')
    def test_get_compound_mol(self):
        mol = Chem.MolFromSmiles('c1ccccc1')
        compound = message_helpers.build_compound(
            smiles='c1ccccc1', name='benzene')
        identifier = compound.identifiers.add()
        identifier.type = identifier.RDKIT_BINARY
        identifier.bytes_value = mol.ToBinary()
        self.assertEqual(
            Chem.MolToSmiles(mol),
            Chem.MolToSmiles(message_helpers.get_compound_mol(compound)))


if __name__ == '__main__':
    absltest.main()<|MERGE_RESOLUTION|>--- conflicted
+++ resolved
@@ -9,8 +9,12 @@
 
 from ord_schema import message_helpers
 from ord_schema.proto import reaction_pb2
-<<<<<<< HEAD
 from ord_schema.proto import test_pb2
+
+try:
+    from rdkit import Chem
+except ImportError:
+    Chem = None
 
 
 class FindSubmessagesTest(absltest.TestCase):
@@ -54,16 +58,6 @@
 
 
 class BuildDataTest(absltest.TestCase):
-=======
-
-try:
-    from rdkit import Chem
-except ImportError:
-    Chem = None
-
-
-class BuildBinaryDataTest(absltest.TestCase):
->>>>>>> 6f0bf902
 
     def setUp(self):
         super().setUp()
