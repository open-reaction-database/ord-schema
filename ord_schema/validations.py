# Copyright 2020 The Open Reaction Database Authors
#
# Licensed under the Apache License, Version 2.0 (the "License");
# you may not use this file except in compliance with the License.
# You may obtain a copy of the License at
#
#      http://www.apache.org/licenses/LICENSE-2.0
#
# Unless required by applicable law or agreed to in writing, software
# distributed under the License is distributed on an "AS IS" BASIS,
# WITHOUT WARRANTIES OR CONDITIONS OF ANY KIND, either express or implied.
# See the License for the specific language governing permissions and
# limitations under the License.
"""Helpers validating specific Message types."""

import math
import os
import re
import warnings

from absl import logging
from dateutil import parser
from rdkit import Chem
from rdkit import __version__ as RDKIT_VERSION

from ord_schema import message_helpers
from ord_schema.proto import dataset_pb2
from ord_schema.proto import reaction_pb2


def validate_datasets(datasets, write_errors=False):
    """Runs validation for a set of datasets.

    Args:
        datasets: Dict mapping text filenames to Dataset protos.
        write_errors: If True, errors are written to disk.

    Raises:
        ValidationError: if any Dataset does not pass validation.
    """
    all_errors = []
    for filename, dataset in datasets.items():
        errors = _validate_dataset(filename, dataset)
        if errors:
            for error in errors:
                all_errors.append(f'{filename}: {error}')
            if write_errors:
                with open(f'{filename}.error', 'w') as f:
                    for error in errors:
                        f.write(f'{error}\n')
    # NOTE(kearnes): We run validation for all datasets before exiting if there
    # are errors.
    if all_errors:
        error_string = '\n'.join(all_errors)
        raise ValidationError(
            f'validation encountered errors:\n{error_string}')


def _validate_dataset(filename, dataset):
    """Validates Reaction messages in a Dataset.

    Note that validation may change the message. For example, NAME
    identifiers will be resolved to structures.

    Args:
        filename: Text filename; the dataset source.
        dataset: dataset_pb2.Dataset message.

    Returns:
        List of validation error messages.
    """
    basename = os.path.basename(filename)
    errors = []
    num_bad_reactions = 0
    for i, reaction in enumerate(dataset.reactions):
        reaction_errors = validate_message(reaction, raise_on_error=False)
        if reaction_errors:
            num_bad_reactions += 1
        for error in reaction_errors:
            errors.append(error)
            logging.warning('Validation error for %s[%d]: %s', basename, i,
                            error)
    logging.info('Validation summary for %s: %d/%d successful (%d failures)',
                 basename,
                 len(dataset.reactions) - num_bad_reactions,
                 len(dataset.reactions), num_bad_reactions)
    return errors


# pylint: disable=too-many-branches
# pylint: disable=too-many-nested-blocks
def validate_message(message, recurse=True, raise_on_error=True):
    """Template function for validating custom messages in the reaction_pb2.

    Messages are not validated to check enum values, since these are enforced
    by the schema. Instead, we only check for validity of items that cannot be
    enforced in the schema (e.g., non-negativity of certain measurements,
    consistency of cross-referenced keys).

    Note that the message may be modified in-place with any unambiguous changes
    needed to ensure validity.

    Args:
        message: A message to validate.
        recurse: A boolean that controls whether submessages of message (i.e.,
            fields that are messages) should also be validated. Defaults to
            True.
        raise_on_error: If True, raises a ValidationError exception when errors
            are encountered. If False, the user must manually check the return
            value to identify validation errors.

    Returns:
        List of text validation errors, if any.

    Raises:
        ValidationError: If any fields are invalid.
    """
    errors = []
    # Recurse through submessages
    if recurse:
        for field, value in message.ListFields():
            if field.type == field.TYPE_MESSAGE:  # need to recurse
                if field.label == field.LABEL_REPEATED:
                    if field.message_type.GetOptions().map_entry:  # map
                        # value is message
                        if field.message_type.fields_by_name['value'].type == \
                                field.TYPE_MESSAGE:
                            for submessage in value.values():
                                errors.extend(
                                    validate_message(
                                        submessage,
                                        raise_on_error=raise_on_error))
                        else:  # value is a primitive
                            pass
                    else:  # Just a repeated message
                        for submessage in value:
                            errors.extend(
                                validate_message(
                                    submessage, raise_on_error=raise_on_error))
                else:  # no recursion needed
                    errors.extend(
                        validate_message(value, raise_on_error=raise_on_error))

    # Message-specific validation
    if not isinstance(message, tuple(_VALIDATOR_SWITCH.keys())):
        # NOTE(ccoley): I made the conscious decision to raise an error here,
        # rather than assume that the message is valid. If a message does not
        # require any message-level checks (not uncommon), then it should still
        # be listed in the dictionary switch above withpass. This will force
        # us to think about what is necessary if/when new messages are added.
        raise NotImplementedError(
            f"Don't know how to validate {type(message)}")

    with warnings.catch_warnings(record=True) as tape:
        _VALIDATOR_SWITCH[type(message)](message)
    for warning in tape:
        if issubclass(warning.category, ValidationError):
            if raise_on_error:
                raise warning.message
            errors.append(str(warning.message))
        else:
            warnings.warn(warning.message)
    return errors


# pylint: enable=too-many-branches
# pylint: enable=too-many-nested-blocks


class ValidationError(Warning):
    pass


class ValidationWarning(Warning):
    pass


# pylint: disable=missing-function-docstring
def ensure_float_nonnegative(message, field):
    if getattr(message, field) < 0:
        warnings.warn(
            f'Field {field} of message '
            f'{type(message).DESCRIPTOR.name} must be'
            ' non-negative', ValidationError)


def ensure_float_range(message,
                       field,
                       min_value=-math.inf,
                       max_value=math.inf):
    if (getattr(message, field) < min_value
            or getattr(message, field) > max_value):
        warnings.warn(
            f'Field {field} of message '
            f'{type(message).DESCRIPTOR.name} must be between'
            f' {min_value} and {max_value}', ValidationError)


def ensure_units_specified_if_value_defined(message):
    if message.value and message.units == message.UNSPECIFIED:
        warnings.warn(
            f'Unspecified units for {type(message)} with '
            f'value defined ({message.value})', ValidationError)


def ensure_details_specified_if_type_custom(message):
    if message.type == message.CUSTOM and not message.details:
        warnings.warn(
            f'Custom type defined for {type(message)}, '
            'but details field is empty', ValidationError)


def reaction_has_internal_standard(message):
    """Whether any reaction component uses the internal standard role."""
    for reaction_input in message.inputs.values():
        for compound in reaction_input.components:
            if (compound.reaction_role ==
                    compound.ReactionRole.INTERNAL_STANDARD):
                return True
    for workup in message.workup:
        if workup.input:
            for compound in workup.input.components:
                if (compound.reaction_role ==
                        compound.ReactionRole.INTERNAL_STANDARD):
                    return True
    return False


def reaction_has_limiting_component(message):
    """Whether any reaction input compound is limiting."""
    for reaction_input in message.inputs.values():
        for compound in reaction_input.components:
            if message_helpers.unconvert_boolean(compound.is_limiting):
                return True
    return False


def reaction_needs_internal_standard(message):
    """Whether any analysis uses an internal standard."""
    for outcome in message.outcomes:
        for analysis in outcome.analyses.values():
            if message_helpers.unconvert_boolean(
                    analysis.uses_internal_standard):
                return True
    return False


def validate_dataset(message):
    if not message.reactions and not message.reaction_ids:
        warnings.warn('Dataset requires reactions or reaction_ids',
                      ValidationError)
    elif message.reactions and message.reaction_ids:
        warnings.warn('Dataset requires reactions or reaction_ids, not both',
                      ValidationError)
    if message.reaction_ids:
        for reaction_id in message.reaction_ids:
            if not re.fullmatch('^ord-[0-9a-f]{32}$', reaction_id):
                warnings.warn('Reaction ID is malformed', ValidationError)
    if message.dataset_id:
        # The dataset_id is a 32-character uuid4 hex string.
        if not re.fullmatch('^ord_dataset-[0-9a-f]{32}$', message.dataset_id):
            warnings.warn('Dataset ID is malformed', ValidationError)


def validate_dataset_example(message):
    if not message.description:
        warnings.warn('DatasetExample.description is required',
                      ValidationError)
    if not message.url:
        warnings.warn('DatasetExample.url is required', ValidationError)
    if not message.HasField('created'):
        warnings.warn('DatasetExample.created is required', ValidationError)


def validate_reaction(message):
    if len(message.inputs) == 0:
        warnings.warn('Reactions should have at least 1 reaction input',
                      ValidationError)
    if len(message.outcomes) == 0:
        warnings.warn('Reactions should have at least 1 reaction outcome',
                      ValidationError)
    if (reaction_needs_internal_standard(message)
            and not reaction_has_internal_standard(message)):
        warnings.warn(
            'Reaction analysis uses an internal standard, but no '
            'component (as reaction input or workup) uses the '
            'reaction role INTERNAL_STANDARD', ValidationError)
    if (any(outcome.HasField('conversion') for outcome in message.outcomes)
            and not reaction_has_limiting_component(message)):
        warnings.warn(
            'If reaction conversion is specified, at least one '
            'reaction input component must be labeled is_limiting',
            ValidationError)
    if message.reaction_id:
        # The reaction_id suffix is a 32-character uuid4 hex string.
        if not re.fullmatch('^ord-[0-9a-f]{32}$', message.reaction_id):
            warnings.warn('Reaction ID is malformed', ValidationError)


def validate_reaction_identifier(message):
    ensure_details_specified_if_type_custom(message)
    if not message.value and not message.bytes_value:
        warnings.warn('{bytes_}value must be set', ValidationError)


def validate_reaction_input(message):
    if len(message.components) == 0:
        warnings.warn('Reaction inputs must have at least one component',
                      ValidationError)
    for component in message.components:
        if not component.WhichOneof('amount'):
            warnings.warn('Reaction input\'s components require an amount',
                          ValidationError)


def validate_addition_device(message):
    ensure_details_specified_if_type_custom(message)


def validate_addition_speed(message):
    del message  # Unused.


def validate_compound(message):
    if len(message.identifiers) == 0:
        warnings.warn('Compounds must have at least one identifier',
                      ValidationError)
    if all(identifier.type == identifier.NAME
           for identifier in message.identifiers):
        warnings.warn(
            'Compounds should have more specific identifiers than '
            'NAME whenever possible', ValidationWarning)


def validate_compound_feature(message):
    if not message.name:
        warnings.warn('Compound features must have names', ValidationError)


def validate_compound_preparation(message):
    ensure_details_specified_if_type_custom(message)


def validate_compound_identifier(message):
    ensure_details_specified_if_type_custom(message)
    if not message.value and not message.bytes_value:
        warnings.warn('{bytes_}value must be set', ValidationError)
    if Chem and message.type == message.SMILES:
        mol = Chem.MolFromSmiles(message.value)
        if mol is None:
            warnings.warn(
                f'RDKit {RDKIT_VERSION} could not validate'
                f' SMILES identifier {message.value}', ValidationError)
    elif message.type == message.INCHI:
        mol = Chem.MolFromInchi(message.value)
        if mol is None:
            warnings.warn(
                f'RDKit {RDKIT_VERSION} could not validate'
                f' InChI identifier {message.value}', ValidationError)
    elif message.type == message.MOLBLOCK:
        mol = Chem.MolFromMolBlock(message.value)
        if mol is None:
            warnings.warn(
                f'RDKit {RDKIT_VERSION} could not validate'
                ' MolBlock identifier', ValidationError)
    elif message.type == message.RDKIT_BINARY:
        mol = Chem.Mol(message.bytes_value)
        if mol is None:
            warnings.warn(
                f'RDKit {RDKIT_VERSION} could not validate'
                ' RDKit Binary identifier', ValidationError)


def validate_vessel(message):
    del message  # Unused.


def validate_vessel_type(message):
    ensure_details_specified_if_type_custom(message)


def validate_vessel_material(message):
    ensure_details_specified_if_type_custom(message)


def validate_vessel_attachment(message):
    ensure_details_specified_if_type_custom(message)


def validate_vessel_preparation(message):
    ensure_details_specified_if_type_custom(message)


def validate_reaction_setup(message):
    del message  # Unused.


def validate_reaction_environment(message):
    ensure_details_specified_if_type_custom(message)


def validate_reaction_conditions(message):
    if message.conditions_are_dynamic and not message.details:
        warnings.warn(
            'Reaction conditions are dynamic, but no details'
            ' provided to explain how procedure deviates from'
            ' normal single-step reaction conditions.', ValidationError)
    if message.details and not message.conditions_are_dynamic:
        warnings.warn(
            'Reaction condition details provided but field '
            'conditions_are_dynamic is False. If the conditions '
            'cannot be fully captured by the schema, set to True.',
            ValidationWarning)


def validate_temperature_conditions(message):
    if not message.setpoint.value:
        warnings.warn(
            'Temperature setpoints should be specified; even if '
            'using ambient conditions, estimate room temperature and '
            'the precision of your estimate.', ValidationWarning)


def validate_temperature_control(message):
    ensure_details_specified_if_type_custom(message)


def validate_temperature_measurement(message):
    ensure_details_specified_if_type_custom(message)


def validate_pressure_conditions(message):
<<<<<<< HEAD
    if message.type == message.PressureControl.CUSTOM and not message.details:
        warnings.warn('Pressure control custom, but no details provided',
                      ValidationError)
    if message.atmosphere == message.Atmosphere.CUSTOM and \
            not message.atmosphere_details:
        warnings.warn('Atmosphere custom, but no atmosphere_details provided',
                      ValidationError)
=======
    del message

def validate_pressure_control(message):
    ensure_details_specified_if_type_custom(message)


def validate_atmosphere(message):
    ensure_details_specified_if_type_custom(message)
>>>>>>> 3eb147be


def validate_pressure_measurement(message):
    ensure_details_specified_if_type_custom(message)


def validate_stirring_conditions(message):
    del message  # Unused.


def validate_stirring_method(message):
    ensure_details_specified_if_type_custom(message)


def validate_stirring_rate(message):
    ensure_float_nonnegative(message, 'rpm')


def validate_illumination_conditions(message):
    del message  # Unused.


def validate_illumination_type(message):
    ensure_details_specified_if_type_custom(message)


def validate_electrochemistry_conditions(message):
    del message  # Unused.


def validate_electrochemistry_type(message):
    ensure_details_specified_if_type_custom(message)


def validate_electrochemistry_cell(message):
    ensure_details_specified_if_type_custom(message)


def validate_electrochemistry_measurement(message):
    del message  # Unused.


def validate_flow_conditions(message):
    del message  # Unused.


def validate_flow_type(message):
    ensure_details_specified_if_type_custom(message)


def validate_tubing(message):
    ensure_details_specified_if_type_custom(message)


def validate_reaction_notes(message):
    del message  # Unused.


def validate_reaction_observation(message):
    del message  # Unused.


def validate_reaction_workup(message):
    ensure_details_specified_if_type_custom(message)
    if (message.type == reaction_pb2.ReactionWorkup.WAIT
            and not message.duration.value):
        warnings.warn('"WAIT" workup steps require a defined duration',
                      ValidationError)
    if (message.type == reaction_pb2.ReactionWorkup.TEMPERATURE
            and not message.HasField('temperature')):
        warnings.warn(
            '"TEMPERATURE" workup steps require defined '
            'temperature conditions', ValidationError)
    if (message.type in (reaction_pb2.ReactionWorkup.EXTRACTION,
                         reaction_pb2.ReactionWorkup.FILTRATION)
            and not message.keep_phase):
        warnings.warn(
            'Workup step EXTRACTION or FILTRATION missing '
            'required field keep_phase', ValidationError)
    if (message.type in (reaction_pb2.ReactionWorkup.ADDITION,
                         reaction_pb2.ReactionWorkup.WASH,
                         reaction_pb2.ReactionWorkup.DRY_WITH_MATERIAL,
                         reaction_pb2.ReactionWorkup.SCAVENGING,
                         reaction_pb2.ReactionWorkup.DISSOLUTION,
<<<<<<< HEAD
                         reaction_pb2.ReactionWorkup.PH_ADJUST)
            and not message.components):
        warnings.warn('Workup step missing required components definition',
=======
                         reaction_pb2.ReactionWorkup.PH_ADJUST) and
            not message.input.components):
        warnings.warn('Workup step missing required inputs definition',
>>>>>>> 3eb147be
                      ValidationError)
    if (message.type == reaction_pb2.ReactionWorkup.STIRRING
            and not message.stirring):
        warnings.warn('Stirring workup step missing stirring definition',
                      ValidationError)
    if (message.type == reaction_pb2.ReactionWorkup.PH_ADJUST
            and not message.target_ph):
        warnings.warn('pH adjustment workup missing target pH',
                      ValidationError)


def validate_reaction_outcome(message):
    # pylint: disable=singleton-comparison
    # Can only have one desired product
    if sum(
            message_helpers.unconvert_boolean(product.is_desired_product) is
            True for product in message.products) > 1:
        warnings.warn('Cannot have more than one desired product!',
                      ValidationError)
    # Check key values for product analyses
    # NOTE(ccoley): Could use any(), but using expanded loops for clarity
    analysis_keys = list(message.analyses.keys())
    for product in message.products:
        for field in [
                'analysis_identity', 'analysis_yield', 'analysis_purity',
                'analysis_selectivity'
        ]:
            for key in getattr(product, field):
                if key not in analysis_keys:
                    warnings.warn(
                        f'Undefined analysis key {key} '
                        'in ReactionProduct', ValidationError)
    if not message.products and not message.HasField('conversion'):
        # TODO(kearnes): Should products and conversion be mutually exclusive?
        warnings.warn(
            'No products or conversion are specified for reaction;'
            ' at least one must be specified', ValidationError)


def validate_reaction_product(message):
<<<<<<< HEAD
    if message.texture == message.Texture.CUSTOM and \
            not message.texture_details:
        warnings.warn(
            f'Custom texture defined for {type(message)}, '
            'but texture_details field is empty', ValidationError)
=======
    del message  # Unused.


def validate_texture(message):
    ensure_details_specified_if_type_custom(message)
>>>>>>> 3eb147be


def validate_selectivity(message):
    ensure_float_nonnegative(message, 'precision')
    if message.type == message.EE:
        ensure_float_range(message, 'value', 0, 100)
        if 0 < message.value < 1:
<<<<<<< HEAD
            warnings.warn(
                'EE selectivity values are 0-100, not fractions '
                f'({message.value} used)', ValidationWarning)
=======
            warnings.warn('EE selectivity values are 0-100, not fractions '
                          f'({message.value} used)', ValidationWarning)
    elif message.type in [message.ER, message.DR, message.EZ, message.ZE]:
        ensure_float_nonnegative(message, 'value')
>>>>>>> 3eb147be
    ensure_details_specified_if_type_custom(message)


def validate_date_time(message):
    if message.value:
        try:
            parser.parse(message.value).ctime()
        except parser.ParserError:
            warnings.warn(f'Could not parse DateTime string {message.value}',
                          ValidationError)


def validate_reaction_analysis(message):
    # TODO(ccoley): Will be lots to expand here if we add structured data.
    ensure_details_specified_if_type_custom(message)


def validate_reaction_provenance(message):
    # Prepare datetimes
    if not message.HasField('record_created'):
        warnings.warn('Reactions must have record_created defined.',
                      ValidationError)
    experiment_start = None
    record_created = None
    record_modified = None
    if message.experiment_start.value:
        experiment_start = parser.parse(message.experiment_start.value)
    if message.record_created.time.value:
        record_created = parser.parse(message.record_created.time.value)
    for record in message.record_modified:
        # Use the last record as the most recent modification time.
        record_modified = parser.parse(record.time.value)
    # Check signs of time differences
    if experiment_start and record_created:
        if (record_created - experiment_start).total_seconds() < 0:
            warnings.warn('Record creation time should be after experiment',
                          ValidationError)
    if record_modified and record_created:
        if (record_modified - record_created).total_seconds() < 0:
            warnings.warn('Record modified time should be after creation',
                          ValidationError)
    # TODO(ccoley) could check if publication_url is valid, etc.


def validate_record_event(message):
    if not message.time.value:
        warnings.warn('RecordEvent must have `time` specified',
                      ValidationError)


def validate_person(message):
    # NOTE(ccoley): final character is checksum, but ignoring that for now
    if message.orcid:
        if not re.match('[0-9]{4}-[0-9]{4}-[0-9]{4}-[0-9]{3}[0-9X]',
                        message.orcid):
            warnings.warn('Invalid ORCID: Enter as 0000-0000-0000-0000',
                          ValidationError)


def validate_time(message):
    ensure_float_nonnegative(message, 'value')
    ensure_float_nonnegative(message, 'precision')
    ensure_units_specified_if_value_defined(message)


def validate_mass(message):
    ensure_float_nonnegative(message, 'value')
    ensure_float_nonnegative(message, 'precision')
    ensure_units_specified_if_value_defined(message)


def validate_moles(message):
    ensure_float_nonnegative(message, 'value')
    ensure_float_nonnegative(message, 'precision')
    ensure_units_specified_if_value_defined(message)


def validate_volume(message):
    ensure_float_nonnegative(message, 'value')
    ensure_float_nonnegative(message, 'precision')
    ensure_units_specified_if_value_defined(message)


def validate_concentration(message):
    ensure_float_nonnegative(message, 'value')
    ensure_float_nonnegative(message, 'precision')
    ensure_units_specified_if_value_defined(message)


def validate_pressure(message):
    ensure_float_nonnegative(message, 'value')
    ensure_float_nonnegative(message, 'precision')
    ensure_units_specified_if_value_defined(message)


def validate_temperature(message):
    if message.units == message.CELSIUS:
        ensure_float_range(message, 'value', min_value=-273.15)
    elif message.units == message.FAHRENHEIT:
        ensure_float_range(message, 'value', min_value=-459)
    elif message.units == message.KELVIN:
        ensure_float_range(message, 'value', min_value=0)
    ensure_float_nonnegative(message, 'precision')
    ensure_units_specified_if_value_defined(message)


def validate_current(message):
    ensure_float_nonnegative(message, 'value')
    ensure_float_nonnegative(message, 'precision')
    ensure_units_specified_if_value_defined(message)


def validate_voltage(message):
    ensure_float_nonnegative(message, 'value')
    ensure_float_nonnegative(message, 'precision')
    ensure_units_specified_if_value_defined(message)


def validate_length(message):
    ensure_float_nonnegative(message, 'value')
    ensure_float_nonnegative(message, 'precision')
    ensure_units_specified_if_value_defined(message)


def validate_wavelength(message):
    ensure_float_nonnegative(message, 'value')
    ensure_float_nonnegative(message, 'precision')
    ensure_units_specified_if_value_defined(message)


def validate_flow_rate(message):
    ensure_float_nonnegative(message, 'value')
    ensure_float_nonnegative(message, 'precision')
    ensure_units_specified_if_value_defined(message)


def validate_percentage(message):
    if 0 < message.value < 1:
        warnings.warn(
            'Percentage values are 0-100, not fractions '
            f'({message.value} used)', ValidationWarning)
    ensure_float_nonnegative(message, 'value')
    ensure_float_nonnegative(message, 'precision')
    ensure_float_range(message, 'value', 0, 105)  # generous upper bound


def validate_data(message):
    # TODO(kearnes): Validate/ping URLs?
    if not message.WhichOneof('kind'):
        warnings.warn('Data requires one of {value, bytes_value, url}',
                      ValidationError)
    if message.bytes_value and not message.format:
        warnings.warn('Data format is required for bytes_data',
                      ValidationError)


# pylint: enable=missing-function-docstring

_VALIDATOR_SWITCH = {
    dataset_pb2.Dataset:
        validate_dataset,
    dataset_pb2.DatasetExample:
        validate_dataset_example,
    reaction_pb2.Reaction:
        validate_reaction,
    # Basics
<<<<<<< HEAD
    reaction_pb2.ReactionIdentifier:
        validate_reaction_identifier,
    reaction_pb2.ReactionInput:
        validate_reaction_input,
=======
    reaction_pb2.ReactionIdentifier: validate_reaction_identifier,
    reaction_pb2.ReactionInput: validate_reaction_input,
    reaction_pb2.ReactionInput.AdditionDevice: validate_addition_device,
    reaction_pb2.ReactionInput.AdditionSpeed: validate_addition_speed,
>>>>>>> 3eb147be
    # Compounds
    reaction_pb2.Compound:
        validate_compound,
    reaction_pb2.Compound.Feature:
        validate_compound_feature,
    reaction_pb2.CompoundPreparation:
        validate_compound_preparation,
    reaction_pb2.CompoundIdentifier:
        validate_compound_identifier,
    # Setup
<<<<<<< HEAD
    reaction_pb2.Vessel:
        validate_vessel,
    reaction_pb2.ReactionSetup:
        validate_reaction_setup,
    # Conditions
    reaction_pb2.ReactionConditions:
        validate_reaction_conditions,
    reaction_pb2.TemperatureConditions:
        validate_temperature_conditions,
    reaction_pb2.TemperatureConditions.Measurement:
        (validate_temperature_measurement),
    reaction_pb2.PressureConditions:
        validate_pressure_conditions,
    reaction_pb2.PressureConditions.Measurement:
        validate_pressure_measurement,
    reaction_pb2.StirringConditions:
        validate_stirring_conditions,
    reaction_pb2.IlluminationConditions:
        validate_illumination_conditions,
    reaction_pb2.ElectrochemistryConditions:
        (validate_electrochemistry_conditions),
    reaction_pb2.ElectrochemistryConditions.Measurement:
        validate_electrochemistry_measurement,
    reaction_pb2.FlowConditions:
        validate_flow_conditions,
    reaction_pb2.FlowConditions.Tubing:
        validate_tubing,
=======
    reaction_pb2.Vessel: validate_vessel,
    reaction_pb2.VesselType: validate_vessel_type,
    reaction_pb2.VesselMaterial: validate_vessel_material,
    reaction_pb2.VesselAttachment: validate_vessel_attachment,
    reaction_pb2.VesselPreparation: validate_vessel_preparation,
    reaction_pb2.ReactionSetup: validate_reaction_setup,
    reaction_pb2.ReactionSetup.ReactionEnvironment: (
        validate_reaction_environment),
    # Conditions
    reaction_pb2.ReactionConditions: validate_reaction_conditions,
    reaction_pb2.TemperatureConditions: validate_temperature_conditions,
    reaction_pb2.TemperatureConditions.TemperatureControl: (
        validate_temperature_control),
    reaction_pb2.TemperatureConditions.Measurement: (
        validate_temperature_measurement),
    reaction_pb2.PressureConditions: validate_pressure_conditions,
    reaction_pb2.PressureConditions.PressureControl: validate_pressure_control,
    reaction_pb2.PressureConditions.Atmosphere: validate_pressure_control,
    reaction_pb2.PressureConditions.Measurement: validate_pressure_measurement,
    reaction_pb2.StirringConditions: validate_stirring_conditions,
    reaction_pb2.StirringConditions.StirringMethod: validate_stirring_method,
    reaction_pb2.StirringConditions.StirringRate: validate_stirring_rate,
    reaction_pb2.IlluminationConditions: validate_illumination_conditions,
    reaction_pb2.IlluminationConditions.IlluminationType: (
        validate_illumination_type),
    reaction_pb2.ElectrochemistryConditions: (
        validate_electrochemistry_conditions),
    reaction_pb2.ElectrochemistryConditions.ElectrochemistryType: (
        validate_electrochemistry_type),
    reaction_pb2.ElectrochemistryConditions.ElectrochemistryCell: (
        validate_electrochemistry_cell),
    reaction_pb2.ElectrochemistryConditions.Measurement:
        validate_electrochemistry_measurement,
    reaction_pb2.FlowConditions: validate_flow_conditions,
    reaction_pb2.FlowConditions.FlowType: validate_flow_type,
    reaction_pb2.FlowConditions.Tubing: validate_tubing,
>>>>>>> 3eb147be
    # Annotations
    reaction_pb2.ReactionNotes:
        validate_reaction_notes,
    reaction_pb2.ReactionObservation:
        validate_reaction_observation,
    # Outcome
<<<<<<< HEAD
    reaction_pb2.ReactionWorkup:
        validate_reaction_workup,
    reaction_pb2.ReactionOutcome:
        validate_reaction_outcome,
    reaction_pb2.ReactionProduct:
        validate_reaction_product,
    reaction_pb2.Selectivity:
        validate_selectivity,
    reaction_pb2.DateTime:
        validate_date_time,
    reaction_pb2.ReactionAnalysis:
        validate_reaction_analysis,
=======
    reaction_pb2.ReactionWorkup: validate_reaction_workup,
    reaction_pb2.ReactionOutcome: validate_reaction_outcome,
    reaction_pb2.ReactionProduct: validate_reaction_product,
    reaction_pb2.ReactionProduct.Texture: validate_texture,
    reaction_pb2.Selectivity: validate_selectivity,
    reaction_pb2.DateTime: validate_date_time,
    reaction_pb2.ReactionAnalysis: validate_reaction_analysis,
>>>>>>> 3eb147be
    # Metadata
    reaction_pb2.ReactionProvenance:
        validate_reaction_provenance,
    reaction_pb2.RecordEvent:
        validate_record_event,
    reaction_pb2.Person:
        validate_person,
    # Units
    reaction_pb2.Time:
        validate_time,
    reaction_pb2.Mass:
        validate_mass,
    reaction_pb2.Moles:
        validate_moles,
    reaction_pb2.Volume:
        validate_volume,
    reaction_pb2.Concentration:
        validate_concentration,
    reaction_pb2.Pressure:
        validate_pressure,
    reaction_pb2.Temperature:
        validate_temperature,
    reaction_pb2.Current:
        validate_current,
    reaction_pb2.Voltage:
        validate_voltage,
    reaction_pb2.Length:
        validate_length,
    reaction_pb2.Wavelength:
        validate_wavelength,
    reaction_pb2.FlowRate:
        validate_flow_rate,
    reaction_pb2.Percentage:
        validate_percentage,
    reaction_pb2.Data:
        validate_data,
}<|MERGE_RESOLUTION|>--- conflicted
+++ resolved
@@ -430,24 +430,15 @@
 
 
 def validate_pressure_conditions(message):
-<<<<<<< HEAD
-    if message.type == message.PressureControl.CUSTOM and not message.details:
-        warnings.warn('Pressure control custom, but no details provided',
-                      ValidationError)
-    if message.atmosphere == message.Atmosphere.CUSTOM and \
-            not message.atmosphere_details:
-        warnings.warn('Atmosphere custom, but no atmosphere_details provided',
-                      ValidationError)
-=======
     del message
 
+
 def validate_pressure_control(message):
     ensure_details_specified_if_type_custom(message)
 
 
 def validate_atmosphere(message):
     ensure_details_specified_if_type_custom(message)
->>>>>>> 3eb147be
 
 
 def validate_pressure_measurement(message):
@@ -532,15 +523,9 @@
                          reaction_pb2.ReactionWorkup.DRY_WITH_MATERIAL,
                          reaction_pb2.ReactionWorkup.SCAVENGING,
                          reaction_pb2.ReactionWorkup.DISSOLUTION,
-<<<<<<< HEAD
                          reaction_pb2.ReactionWorkup.PH_ADJUST)
             and not message.components):
-        warnings.warn('Workup step missing required components definition',
-=======
-                         reaction_pb2.ReactionWorkup.PH_ADJUST) and
-            not message.input.components):
         warnings.warn('Workup step missing required inputs definition',
->>>>>>> 3eb147be
                       ValidationError)
     if (message.type == reaction_pb2.ReactionWorkup.STIRRING
             and not message.stirring):
@@ -581,19 +566,11 @@
 
 
 def validate_reaction_product(message):
-<<<<<<< HEAD
-    if message.texture == message.Texture.CUSTOM and \
-            not message.texture_details:
-        warnings.warn(
-            f'Custom texture defined for {type(message)}, '
-            'but texture_details field is empty', ValidationError)
-=======
     del message  # Unused.
 
 
 def validate_texture(message):
     ensure_details_specified_if_type_custom(message)
->>>>>>> 3eb147be
 
 
 def validate_selectivity(message):
@@ -601,16 +578,11 @@
     if message.type == message.EE:
         ensure_float_range(message, 'value', 0, 100)
         if 0 < message.value < 1:
-<<<<<<< HEAD
             warnings.warn(
                 'EE selectivity values are 0-100, not fractions '
                 f'({message.value} used)', ValidationWarning)
-=======
-            warnings.warn('EE selectivity values are 0-100, not fractions '
-                          f'({message.value} used)', ValidationWarning)
     elif message.type in [message.ER, message.DR, message.EZ, message.ZE]:
         ensure_float_nonnegative(message, 'value')
->>>>>>> 3eb147be
     ensure_details_specified_if_type_custom(message)
 
 
@@ -777,17 +749,10 @@
     reaction_pb2.Reaction:
         validate_reaction,
     # Basics
-<<<<<<< HEAD
-    reaction_pb2.ReactionIdentifier:
-        validate_reaction_identifier,
-    reaction_pb2.ReactionInput:
-        validate_reaction_input,
-=======
     reaction_pb2.ReactionIdentifier: validate_reaction_identifier,
     reaction_pb2.ReactionInput: validate_reaction_input,
     reaction_pb2.ReactionInput.AdditionDevice: validate_addition_device,
     reaction_pb2.ReactionInput.AdditionSpeed: validate_addition_speed,
->>>>>>> 3eb147be
     # Compounds
     reaction_pb2.Compound:
         validate_compound,
@@ -798,35 +763,6 @@
     reaction_pb2.CompoundIdentifier:
         validate_compound_identifier,
     # Setup
-<<<<<<< HEAD
-    reaction_pb2.Vessel:
-        validate_vessel,
-    reaction_pb2.ReactionSetup:
-        validate_reaction_setup,
-    # Conditions
-    reaction_pb2.ReactionConditions:
-        validate_reaction_conditions,
-    reaction_pb2.TemperatureConditions:
-        validate_temperature_conditions,
-    reaction_pb2.TemperatureConditions.Measurement:
-        (validate_temperature_measurement),
-    reaction_pb2.PressureConditions:
-        validate_pressure_conditions,
-    reaction_pb2.PressureConditions.Measurement:
-        validate_pressure_measurement,
-    reaction_pb2.StirringConditions:
-        validate_stirring_conditions,
-    reaction_pb2.IlluminationConditions:
-        validate_illumination_conditions,
-    reaction_pb2.ElectrochemistryConditions:
-        (validate_electrochemistry_conditions),
-    reaction_pb2.ElectrochemistryConditions.Measurement:
-        validate_electrochemistry_measurement,
-    reaction_pb2.FlowConditions:
-        validate_flow_conditions,
-    reaction_pb2.FlowConditions.Tubing:
-        validate_tubing,
-=======
     reaction_pb2.Vessel: validate_vessel,
     reaction_pb2.VesselType: validate_vessel_type,
     reaction_pb2.VesselMaterial: validate_vessel_material,
@@ -863,27 +799,12 @@
     reaction_pb2.FlowConditions: validate_flow_conditions,
     reaction_pb2.FlowConditions.FlowType: validate_flow_type,
     reaction_pb2.FlowConditions.Tubing: validate_tubing,
->>>>>>> 3eb147be
     # Annotations
     reaction_pb2.ReactionNotes:
         validate_reaction_notes,
     reaction_pb2.ReactionObservation:
         validate_reaction_observation,
     # Outcome
-<<<<<<< HEAD
-    reaction_pb2.ReactionWorkup:
-        validate_reaction_workup,
-    reaction_pb2.ReactionOutcome:
-        validate_reaction_outcome,
-    reaction_pb2.ReactionProduct:
-        validate_reaction_product,
-    reaction_pb2.Selectivity:
-        validate_selectivity,
-    reaction_pb2.DateTime:
-        validate_date_time,
-    reaction_pb2.ReactionAnalysis:
-        validate_reaction_analysis,
-=======
     reaction_pb2.ReactionWorkup: validate_reaction_workup,
     reaction_pb2.ReactionOutcome: validate_reaction_outcome,
     reaction_pb2.ReactionProduct: validate_reaction_product,
@@ -891,7 +812,6 @@
     reaction_pb2.Selectivity: validate_selectivity,
     reaction_pb2.DateTime: validate_date_time,
     reaction_pb2.ReactionAnalysis: validate_reaction_analysis,
->>>>>>> 3eb147be
     # Metadata
     reaction_pb2.ReactionProvenance:
         validate_reaction_provenance,
