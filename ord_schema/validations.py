"""Helpers validating specific Message types."""

import math
import re
import warnings
from dateutil import parser

from ord_schema.proto import reaction_pb2


def validate_message(message, recurse=True):
    """Template function for validating custom messages in the reaction_pb2.

    Messages are not validated to check enum values, since these are enforced
    by the schema. Instead, we only check for validity of items that cannot be
    enforced in the schema (e.g., non-negativity of certain measurements,
    consistency of cross-referenced keys). Fatal issues are raised as errors,
    while non-fatal issues use the built-in warnings module.

    Args:
        message: A message to validate.
        recurse: A boolean that controls whether submessages of message (i.e.,
            fields that are messages) should also be validated. Defaults to
            True.

    Returns:
        The input message, with any unambiguous changes made as
        needed to ensure validity.

    Raises:
        ValueError: If any fields are invalid.
    """
    # Recurse through submessages
    # pylint: disable=too-many-nested-blocks
    if recurse:
        for field, value in message.ListFields():
            if field.type == field.TYPE_MESSAGE:  # need to recurse
                if field.label == field.LABEL_REPEATED:
                    if field.message_type.GetOptions().map_entry:  # map
                        # value is message
                        if field.message_type.fields_by_name['value'].type == \
                                field.TYPE_MESSAGE:
                            for submessage in value.values():
                                submessage.CopyFrom(
                                    validate_message(submessage)
                                )
                        else:  # value is a primitive
                            pass
                    else:  # Just a repeated message
                        for submessage in value:
                            submessage.CopyFrom(
                                validate_message(submessage)
                            )
                else:  # no recursion needed
                    submessage = value
                    submessage.CopyFrom(
                        validate_message(submessage)
                    )
    # pylint: enable=too-many-nested-blocks

    # Message-specific validation
    try:
        return _VALIDATOR_SWITCH[type(message)](message)
    except KeyError:
        # NOTE(ccoley): I made the conscious decision to raise an error here,
        # rather than assume that the message is valid. If a message does not
        # require any message-level checks (not uncommon), then it should still
        # be listed in the dictionary switch above withpass. This will force
        # us to think about what is necessary if/when new messages are added.
        raise NotImplementedError(f"Don't know how to validate {type(message)}")


class ValidationWarning(Warning):
    pass


# pylint: disable=missing-function-docstring
def ensure_float_nonnegative(message, field):
    if getattr(message, field) < 0:
        raise ValueError(f'Field {field} of message '
                         f'{type(message).DESCRIPTOR.name} must be'
                         ' non-negative')


def ensure_float_range(message, field, min_value=-math.inf, max_value=math.inf):
    if (getattr(message, field) < min_value or
            getattr(message, field) > max_value):
        raise ValueError(f'Field {field} of message '
                         f'{type(message).DESCRIPTOR.name} must be between'
                         f' {min_value} and {max_value}')


def ensure_units_specified_if_value_defined(message):
    if message.value and message.units == message.UNSPECIFIED:
        raise ValueError(f'Unspecified units for {type(message)} with '
                         f'value defined ({message.value})')


def ensure_details_specified_if_type_custom(message):
    if message.type == message.CUSTOM and not message.details:
        raise ValueError(f'Custom type defined for {type(message)}, '
                         'but details field is empty')
    return message


def validate_reaction(message):
    if len(message.inputs) == 0:
        raise ValueError('Reactions should have at least 1 reaction input')
    # TODO(ccoley) Should outcomes also have a minimum length?
    return message


def validate_reaction_identifier(message):
    ensure_details_specified_if_type_custom(message)
    if not message.value and not message.bytes_value:
        raise ValueError('{bytes_}value must be set')
    return message


def validate_reaction_input(message):
    if len(message.components) == 0:
        raise ValueError('Reaction inputs must have at least one component')
    return message


def validate_compound(message):
    if len(message.identifiers) == 0:
        raise ValueError('Compounds must have at least one identifier')
    return message


def validate_compound_feature(message):
    return message


def validate_compound_preparation(message):
    ensure_details_specified_if_type_custom(message)
    return message


def validate_compound_identifier(message):
    ensure_details_specified_if_type_custom(message)
    if not message.value and not message.bytes_value:
        raise ValueError('{bytes_}value must be set')
    # TODO(ccoley): Add identifier-specific validation, e.g., by using
    # RDKit to try to parse SMILES, looking up NAMEs using online resolvers
    return message


def validate_vessel(message):
    if message.type == message.VesselType.CUSTOM and not message.details:
        raise ValueError('VesselType custom, but no details provided')
    if message.material == message.VesselMaterial.CUSTOM and \
            not message.material_details:
        raise ValueError('VesselMaterial custom, but no details provided')
    if message.preparation == message.VesselPreparation.CUSTOM and \
            not message.preparation_details:
        raise ValueError('VesselPreparation custom, but no details provided')
    return message


def validate_reaction_setup(message):
    return message


def validate_reaction_conditions(message):
    if message.conditions_are_dynamic and not message.details:
        raise ValueError('Reaction conditions are dynamic, but no details'
                         ' provided to explain how procedure deviates from'
                         ' normal single-step reaction conditions.')
    return message


def validate_temperature_conditions(message):
    if message.type == message.TemperatureControl.CUSTOM and \
            not message.details:
        raise ValueError('Temperature control custom, but no details provided')
    return message


def validate_temperature_measurement(message):
    ensure_details_specified_if_type_custom(message)
    return message


def validate_pressure_conditions(message):
    if message.type == message.PressureControl.CUSTOM and not message.details:
        raise ValueError('Pressure control custom, but no details provided')
    if message.atmosphere == message.Atmosphere.CUSTOM and \
            not message.atmosphere_details:
        raise ValueError(
            'Atmosphere custom, but no atmosphere_details provided')
    return message


def validate_pressure_measurement(message):
    ensure_details_specified_if_type_custom(message)
    return message


def validate_stirring_conditions(message):
    ensure_float_nonnegative(message, 'rpm')
    if message.type == message.StirringMethod.CUSTOM and not message.details:
        raise ValueError('Stirring method custom, but no details provided')
    return message


def validate_illumination_conditions(message):
    ensure_details_specified_if_type_custom(message)
    return message


def validate_electrochemistry_conditions(message):
    ensure_details_specified_if_type_custom(message)
    return message


def validate_electrochemistry_measurement(message):
    return message


def validate_flow_conditions(message):
    ensure_details_specified_if_type_custom(message)
    return message


def validate_tubing(message):
    ensure_details_specified_if_type_custom(message)
    return message


def validate_reaction_notes(message):
    return message


def validate_reaction_observation(message):
    return message


def validate_reaction_workup(message):
    ensure_details_specified_if_type_custom(message)
    return message


def validate_reaction_outcome(message):
    # Can only have one desired product
    if sum(product.is_desired_product for product in message.products) > 1:
        raise ValueError('Cannot have more than one desired product!')
    # Check key values for product analyses
    # NOTE(ccoley): Could use any(), but using expanded loops for clarity
    analysis_keys = list(message.analyses.keys())
    for product in message.products:
        for field in ['analysis_identity', 'analysis_yield', 'analysis_purity',
                      'analysis_selectivity']:
            for key in getattr(product, field):
                if key not in analysis_keys:
                    raise ValueError(f'Undefined analysis key {key} '
                                     'in ReactionProduct')
    return message


def validate_reaction_product(message):
    if message.texture == message.Texture.CUSTOM and \
            not message.texture_details:
        raise ValueError(f'Custom texture defined for {type(message)}, '
                         'but texture_details field is empty')
    return message


def validate_selectivity(message):
    ensure_float_nonnegative(message, 'precision')
    if message.type == message.EE:
        ensure_float_range(message, 'value', 0, 100)
        if 0 < message.value < 1:
            warnings.warn('EE selectivity values are 0-100, not fractions '
                          f'({message.value} used)', ValidationWarning)
    ensure_details_specified_if_type_custom(message)
    return message


def validate_date_time(message):
    if message.value:
        try:
            message.value = parser.parse(message.value).ctime()
        except parser.ParserError:
            raise ValueError(f'Could not parse DateTime string {message.value}')
    return message


def validate_reaction_analysis(message):
    # TODO(ccoley): Will be lots to expand here if we add structured data.
    ensure_details_specified_if_type_custom(message)
    return message


def validate_reaction_provenance(message):
    # Prepare datetimes
    # TODO(kearnes): Require these to be set?
    experiment_start = None
    record_created = None
    record_modified = None
    if message.experiment_start.value:
        experiment_start = parser.parse(message.experiment_start.value)
    if message.record_created.time.value:
        record_created = parser.parse(message.record_created.time.value)
    for record in message.record_modified:
        # Use the last record as the most recent modification time.
        record_modified = parser.parse(record.time.value)
    # Check if record_created undefined
    if record_modified and not record_created:
        warnings.warn('record_created not defined but record_modified is',
                      ValidationWarning)
    # Check signs of time differences
    if experiment_start and record_created:
        if (record_created - experiment_start).total_seconds() < 0:
            raise ValueError('Record creation time should be after experiment')
    if record_modified and record_created:
        if (record_modified - record_created).total_seconds() < 0:
            raise ValueError('Record modified time should be after creation')
    # TODO(ccoley) could check if publication_url is valid, etc.
    return message


def validate_record_event(message):
    if not message.time.value:
        raise ValueError('RecordEvent must have `time` specified')
    return message


def validate_person(message):
    # NOTE(ccoley): final character is checksum, but ignoring that for now
    if message.orcid:
        if not re.match('[0-9]{4}-[0-9]{4}-[0-9]{4}-[0-9]{3}[0-9X]',
                        message.orcid):
            raise ValueError('Invalid ORCID: Enter as 0000-0000-0000-0000')
    return message


def validate_time(message):
    ensure_float_nonnegative(message, 'value')
    ensure_float_nonnegative(message, 'precision')
    ensure_units_specified_if_value_defined(message)
    return message


def validate_mass(message):
    ensure_float_nonnegative(message, 'value')
    ensure_float_nonnegative(message, 'precision')
    ensure_units_specified_if_value_defined(message)
    return message


def validate_moles(message):
    ensure_float_nonnegative(message, 'value')
    ensure_float_nonnegative(message, 'precision')
    ensure_units_specified_if_value_defined(message)
    return message


def validate_volume(message):
    ensure_float_nonnegative(message, 'value')
    ensure_float_nonnegative(message, 'precision')
    ensure_units_specified_if_value_defined(message)
    return message


def validate_concentration(message):
    ensure_float_nonnegative(message, 'value')
    ensure_float_nonnegative(message, 'precision')
    ensure_units_specified_if_value_defined(message)
    return message


def validate_pressure(message):
    ensure_float_nonnegative(message, 'value')
    ensure_float_nonnegative(message, 'precision')
    ensure_units_specified_if_value_defined(message)
    return message


def validate_temperature(message):
    if message.units == message.CELSIUS:
        ensure_float_range(message, 'value', min_value=-273.15)
    elif message.units == message.FAHRENHEIT:
        ensure_float_range(message, 'value', min_value=-459)
    elif message.units == message.KELVIN:
        ensure_float_range(message, 'value', min_value=0)
    ensure_float_nonnegative(message, 'precision')
    ensure_units_specified_if_value_defined(message)
    return message


def validate_current(message):
    ensure_float_nonnegative(message, 'value')
    ensure_float_nonnegative(message, 'precision')
    ensure_units_specified_if_value_defined(message)
    return message


def validate_voltage(message):
    ensure_float_nonnegative(message, 'value')
    ensure_float_nonnegative(message, 'precision')
    ensure_units_specified_if_value_defined(message)
    return message


def validate_length(message):
    ensure_float_nonnegative(message, 'value')
    ensure_float_nonnegative(message, 'precision')
    ensure_units_specified_if_value_defined(message)
    return message


def validate_wavelength(message):
    ensure_float_nonnegative(message, 'value')
    ensure_float_nonnegative(message, 'precision')
    ensure_units_specified_if_value_defined(message)
    return message


def validate_flow_rate(message):
    ensure_float_nonnegative(message, 'value')
    ensure_float_nonnegative(message, 'precision')
    ensure_units_specified_if_value_defined(message)
    return message


def validate_percentage(message):
    if 0 < message.value < 1:
        warnings.warn('Percentage values are 0-100, not fractions '
                      f'({message.value} used)', ValidationWarning)
    ensure_float_nonnegative(message, 'value')
    ensure_float_nonnegative(message, 'precision')
    ensure_float_range(message, 'value', 0, 105)  # generous upper bound
    return message


def validate_binary_data(message):
    if not message.value:
        raise ValueError('value is required for BinaryData')
    if not message.format:
<<<<<<< HEAD
        raise ValidationWarning('No format specified for BinaryData')
=======
        warnings.warn('No format specified for BinaryData', ValidationWarning)
>>>>>>> 8a245981
    return message


# pylint: enable=missing-function-docstring

_VALIDATOR_SWITCH = {
    reaction_pb2.Reaction: validate_reaction,
    # Basics
    reaction_pb2.ReactionIdentifier: validate_reaction_identifier,
    reaction_pb2.ReactionInput: validate_reaction_input,
    # Compounds
    reaction_pb2.Compound: validate_compound,
    reaction_pb2.Compound.Feature: validate_compound_feature,
    reaction_pb2.CompoundPreparation: validate_compound_preparation,
    reaction_pb2.CompoundIdentifier: validate_compound_identifier,
    # Setup
    reaction_pb2.Vessel: validate_vessel,
    reaction_pb2.ReactionSetup: validate_reaction_setup,
    # Conditions
    reaction_pb2.ReactionConditions: validate_reaction_conditions,
    reaction_pb2.TemperatureConditions: validate_temperature_conditions,
    reaction_pb2.TemperatureConditions.Measurement: (
        validate_temperature_measurement),
    reaction_pb2.PressureConditions: validate_pressure_conditions,
    reaction_pb2.PressureConditions.Measurement: validate_pressure_measurement,
    reaction_pb2.StirringConditions: validate_stirring_conditions,
    reaction_pb2.IlluminationConditions: validate_illumination_conditions,
    reaction_pb2.ElectrochemistryConditions: (
        validate_electrochemistry_conditions),
    reaction_pb2.ElectrochemistryConditions.Measurement:
        validate_electrochemistry_measurement,
    reaction_pb2.FlowConditions: validate_flow_conditions,
    reaction_pb2.FlowConditions.Tubing: validate_tubing,
    # Annotations
    reaction_pb2.ReactionNotes: validate_reaction_notes,
    reaction_pb2.ReactionObservation: validate_reaction_observation,
    # Outcome
    reaction_pb2.ReactionWorkup: validate_reaction_workup,
    reaction_pb2.ReactionOutcome: validate_reaction_outcome,
    reaction_pb2.ReactionProduct: validate_reaction_product,
    reaction_pb2.Selectivity: validate_selectivity,
    reaction_pb2.DateTime: validate_date_time,
    reaction_pb2.ReactionAnalysis: validate_reaction_analysis,
    # Metadata
    reaction_pb2.ReactionProvenance: validate_reaction_provenance,
    reaction_pb2.ReactionProvenance.RecordEvent: validate_record_event,
    reaction_pb2.Person: validate_person,
    # Units
    reaction_pb2.Time: validate_time,
    reaction_pb2.Mass: validate_mass,
    reaction_pb2.Moles: validate_moles,
    reaction_pb2.Volume: validate_volume,
    reaction_pb2.Concentration: validate_concentration,
    reaction_pb2.Pressure: validate_pressure,
    reaction_pb2.Temperature: validate_temperature,
    reaction_pb2.Current: validate_current,
    reaction_pb2.Voltage: validate_voltage,
    reaction_pb2.Length: validate_length,
    reaction_pb2.Wavelength: validate_wavelength,
    reaction_pb2.FlowRate: validate_flow_rate,
    reaction_pb2.Percentage: validate_percentage,
    reaction_pb2.BinaryData: validate_binary_data,
}<|MERGE_RESOLUTION|>--- conflicted
+++ resolved
@@ -439,11 +439,7 @@
     if not message.value:
         raise ValueError('value is required for BinaryData')
     if not message.format:
-<<<<<<< HEAD
-        raise ValidationWarning('No format specified for BinaryData')
-=======
         warnings.warn('No format specified for BinaryData', ValidationWarning)
->>>>>>> 8a245981
     return message
 
 
