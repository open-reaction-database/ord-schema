# Copyright 2020 The Open Reaction Database Authors
#
# Licensed under the Apache License, Version 2.0 (the "License");
# you may not use this file except in compliance with the License.
# You may obtain a copy of the License at
#
#      http://www.apache.org/licenses/LICENSE-2.0
#
# Unless required by applicable law or agreed to in writing, software
# distributed under the License is distributed on an "AS IS" BASIS,
# WITHOUT WARRANTIES OR CONDITIONS OF ANY KIND, either express or implied.
# See the License for the specific language governing permissions and
# limitations under the License.
"""Template filters to use with Jinja to format reaction messages into text.
"""

from ord_schema import units
from ord_schema import message_helpers
from ord_schema.proto import reaction_pb2
from ord_schema.visualization import drawing


def _is_true(boolean):
    return boolean == reaction_pb2.Boolean.TRUE


def _sort_addition_order(inputs):
    for k in sorted(inputs.keys(), key=lambda k: inputs[k].addition_order):
        yield k, inputs[k]


def _stirring_conditions(stirring):
    if stirring.method.type == stirring.method.NONE:
        return 'No stirring was used.'
    txt = ''
    txt += {
        stirring.rate.UNSPECIFIED: '',
        stirring.rate.HIGH: 'at a high rate',
        stirring.rate.MEDIUM: 'at a medium rate',
        stirring.rate.LOW: 'at a low rate',
    }[stirring.rate.type]
    if stirring.rate.rpm:
        txt += f' ({stirring.rate.rpm} rpm)'
    if stirring.method.type != stirring.method.UNSPECIFIED:
        txt += ' using '
        txt += {
            stirring.method.CUSTOM: 'a custom setup',
            stirring.method.STIR_BAR: 'a stir bar',
            stirring.method.OVERHEAD_MIXER: 'an overhead mixer',
            stirring.method.AGITATION: 'external agitation',
        }[stirring.method.type]
        txt += f' {_parenthetical_if_def(stirring.method.details)}'
    if txt.strip():
        txt = 'The reaction mixture was stirred ' + txt + '.'
    return txt


def _stirring_conditions_html(stirring):
    if stirring.method.type == stirring.method.NONE:
        return ''
    txt = ''
    if stirring.method.type != stirring.method.UNSPECIFIED:
        txt += {
            stirring.method.CUSTOM: stirring.method.details,
            stirring.method.STIR_BAR: 'stir bar',
            stirring.method.OVERHEAD_MIXER: 'overhead mixer',
            stirring.method.AGITATION: 'agitation',
        }[stirring.method.type]
    if stirring.rate.rpm:
        txt += f' ({stirring.rate.rpm} rpm)'
    txt += '<br>'
    return txt


def _pressure_conditions(pressure):
    txt = ''
    if pressure.atmosphere.type != pressure.atmosphere.UNSPECIFIED:
        txt += {
            pressure.atmosphere.CUSTOM: 'under a custom atmosphere',
            pressure.atmosphere.AIR: 'under air',
            pressure.atmosphere.NITROGEN: 'under nitrogen',
            pressure.atmosphere.ARGON: 'under argon',
            pressure.atmosphere.OXYGEN: 'under oxygen',
            pressure.atmosphere.HYDROGEN: 'under hydrogen',
        }[pressure.atmosphere.type]
        txt += f' {_parenthetical_if_def(pressure.atmosphere.details)}'
    if pressure.control.type != pressure.control.UNSPECIFIED:
        txt += ' '
        txt += {
            pressure.control.CUSTOM:
                'using a custom pressure controller',
<<<<<<< HEAD
            pressure.PressureControl.AMBIENT:
                'using ambient pressure',
            pressure.PressureControl.BALLOON:
                'using a balloon for pressure control',
            pressure.PressureControl.SEALED:
                'after fully sealing the reaction vessel',
            pressure.PressureControl.SEPTUM_WITH_NEEDLE:
                'using a needle to pierce the vessel septum',
            pressure.PressureControl.RELEASEVALVE:
                'using a pressure release valve',
            pressure.PressureControl.BPR:
                'using a backpressure regulator',
        }[pressure.type]
        txt += f' {_parenthetical_if_def(pressure.details)}'
=======
            pressure.control.AMBIENT: 'using ambient pressure',
            pressure.control.SEALED:
                'after fully sealing the reaction vessel',
            pressure.control.PRESSURIZED: 'using pressurization',
        }[pressure.control.type]
        txt += f' {_parenthetical_if_def(pressure.control.details)}'
>>>>>>> 3eb147be
        setpoint = units.format_message(pressure.setpoint)
        if setpoint:
            txt += f' with a setpoint of {setpoint}'
    if txt:
        txt = 'The reaction was run ' + txt + '.'
    return txt


def _pressure_conditions_html(pressure):
    txt = ''
    if pressure.atmosphere.type != pressure.atmosphere.UNSPECIFIED:
        txt += {
            pressure.atmosphere.CUSTOM: pressure.atmosphere.details,
            pressure.atmosphere.AIR: 'in air',
            pressure.atmosphere.NITROGEN: 'under nitrogen',
            pressure.atmosphere.ARGON: 'under argon',
            pressure.atmosphere.OXYGEN: 'under oxygen',
            pressure.atmosphere.HYDROGEN: 'under hydrogen',
        }[pressure.atmosphere.type]
    if pressure.atmosphere.type != pressure.atmosphere.UNSPECIFIED:
        setpoint = units.format_message(pressure.setpoint)
        if setpoint:
            txt += f' ({setpoint})'
    if txt:
        txt += '<br>'
    return txt


def _temperature_conditions(temperature):
    txt = ''
    if temperature.control.type != temperature.control.UNSPECIFIED:
        txt += 'The reaction was run '
        txt += {
            temperature.control.CUSTOM:
                'under custom temperature conditions',
            temperature.control.AMBIENT:
                'under ambient temperature conditions',
<<<<<<< HEAD
            temperature.TemperatureControl.OIL_BATH:
                'in an oil bath',
            temperature.TemperatureControl.WATER_BATH:
                'in a water bath',
            temperature.TemperatureControl.SAND_BATH:
                'in a sand bath',
            temperature.TemperatureControl.ICE_BATH:
                'in an ice bath',
            temperature.TemperatureControl.DRY_ALUMINUM_PLATE:
=======
            temperature.control.OIL_BATH: 'in an oil bath',
            temperature.control.WATER_BATH: 'in a water bath',
            temperature.control.SAND_BATH: 'in a sand bath',
            temperature.control.ICE_BATH: 'in an ice bath',
            temperature.control.DRY_ALUMINUM_PLATE:
>>>>>>> 3eb147be
                'using an aluminum heating block',
            temperature.control.MICROWAVE:
                'in a microwave reactor',
<<<<<<< HEAD
            temperature.TemperatureControl.DRY_ICE_BATH:
                'in a dry ice bath',
            temperature.TemperatureControl.AIR_FAN:
=======
            temperature.control.DRY_ICE_BATH: 'in a dry ice bath',
            temperature.control.AIR_FAN:
>>>>>>> 3eb147be
                'using a fan for temperautre control',
            temperature.control.LIQUID_NITROGEN:
                'using liquid nitrogen for temperature control',
        }[temperature.control.type]
        txt += f' {_parenthetical_if_def(temperature.control.details)}'
        setpoint = units.format_message(temperature.setpoint)
        if setpoint:
            txt += f' with a setpoint of {setpoint}'
    return txt + '.'


def _temperature_conditions_html(temperature):
    txt = ''
<<<<<<< HEAD
    if (temperature.type == temperature.TemperatureControl.UNSPECIFIED
            or temperature.type == temperature.TemperatureControl.AMBIENT):
=======
    if (temperature.control.type == temperature.control.UNSPECIFIED or
            temperature.control.type == temperature.control.AMBIENT):
>>>>>>> 3eb147be
        return 'ambient temperature<br>'
    setpoint = units.format_message(temperature.setpoint)
    if setpoint:
        txt += f'{setpoint}'
    if txt:
        txt += '<br>'
    return txt


def _product_color_texture(product):
    txt = ''
    txt += f'{product.isolated_color} '
    txt += {
<<<<<<< HEAD
        product.Texture.UNSPECIFIED:
            '',
        product.Texture.CUSTOM:
            product.texture_details,
=======
        product.Texture.UNSPECIFIED: '',
        product.Texture.CUSTOM: product.texture.details,
>>>>>>> 3eb147be
        product.Texture.POWDER:
            f'powder {_parenthetical_if_def(product.texture.details)}',
        product.Texture.CRYSTAL:
            f'set of crystals {_parenthetical_if_def(product.texture.details)}',
        product.Texture.OIL:
            f'oil {_parenthetical_if_def(product.texture.details)}',
    }[product.texture.type]
    if not txt.strip():
        return ''
    return f'It appeared as a {txt}.'


def _selectivity_type(selectivity):
    return {
        selectivity.CUSTOM: selectivity.details,
        selectivity.EE: 'e.e.',
        selectivity.ER: 'e.r.',
        selectivity.DE: 'd.e.',
    }[selectivity.type]


def _analysis_format(analysis):
    # TODO(ccoley) include data?
    return {
        analysis.UNSPECIFIED: '<UNK_ANALYSIS>',
        analysis.CUSTOM: 'a custom analysis',
        analysis.LC: 'liquid chromatography',
        analysis.GC: 'gas chromatography',
        analysis.IR: 'IR spectroscopy',
        analysis.NMR_1H: '1H NMR',
        analysis.NMR_13C: '13C NMR',
        analysis.NMR_OTHER: 'NMR (other)',
        analysis.MP: 'melting point characterization',
        analysis.UV: 'UV spectroscopy',
        analysis.TLC: 'thin-layer chromatography',
        analysis.MS: 'mass spectrometry',
        analysis.HRMS: 'high-resolution mass spectrometry',
        analysis.MSMS: 'two-dimensional MS',
        analysis.WEIGHT: 'isolated weight',
        analysis.LCMS: 'LCMS',
        analysis.GCMS: 'GCMS',
        analysis.ELSD: 'ELSD',
        analysis.CD: 'circular dichroism',
        analysis.SFC: 'supercritical fluid chromatography',
    }[analysis.type]


def _compound_svg(compound):
    mol = message_helpers.get_compound_mol(compound)
    if mol:
        return drawing.mol_to_svg(mol)
    return 'no RDKIT_BINARY'


def _compound_png(compound):
    mol = message_helpers.get_compound_mol(compound)
    if mol:
        return drawing.mol_to_png(mol)
    return 'no RDKIT_BINARY'


def _compound_amount(compound):
    amount = compound.WhichOneof('amount')
    if not amount:
        return ''
    return units.format_message(getattr(compound, amount))


def _compound_name(compound, use_br=False):
    txt = ''
    for identifier in compound.identifiers:
        if identifier.type == identifier.NAME:
            txt += f'{identifier.value}'
    for identifier in compound.identifiers:
        if identifier.type == identifier.SMILES:
            if use_br:
                txt += '<br>'
            txt += f' "{identifier.value}"'
    if not txt:
        return '<UNK_COMPOUND>'
    return txt


def _compound_role(compound):
    limiting_if_true = {
        reaction_pb2.Boolean.UNSPECIFIED: '',
        reaction_pb2.Boolean.TRUE: 'limiting',
        reaction_pb2.Boolean.FALSE: '',
    }
    return {
        compound.ReactionRole.UNSPECIFIED:
            '',
        compound.ReactionRole.REACTANT:
            f'as a {limiting_if_true[compound.is_limiting]} reactant',
        compound.ReactionRole.REAGENT:
            'as a reagent',
        compound.ReactionRole.SOLVENT:
            'as a solvent',
        compound.ReactionRole.CATALYST:
            'as a catalyst',
        compound.ReactionRole.INTERNAL_STANDARD:
            'as an internal standard',
        compound.ReactionRole.WORKUP:
            '',
        compound.ReactionRole.PRODUCT:
            'as a product',
    }[compound.reaction_role]


def _compound_source_prep(compound):
    txt = []
    if compound.vendor_source:
        txt.append(f'purchased from {compound.vendor_source}')
    if compound.vendor_id:
        txt.append(f'catalog #{compound.vendor_id}')
    if compound.vendor_lot:
        txt.append(f'lot #{compound.vendor_lot}')
    for preparation in compound.preparations:
        txt.append({
            preparation.UNSPECIFIED: '',
            preparation.CUSTOM: '',
            preparation.NONE: '',
            preparation.REPURIFIED: 'repurified',
            preparation.SPARGED: 'sparged',
            preparation.DRIED: 'dried',
            preparation.SYNTHESIZED: 'synthesized in-house'
        }[preparation.type])
        txt.append(preparation.details)
    if any(elem for elem in txt):
        return '(' + ', '.join([elem for elem in txt if elem]) + ')'
    return ''


def _parenthetical_if_def(string):
    if not string:
        return ''
    return f'({string})'


def _vessel_prep(vessel):
    preparation_strings = []
    for preparation in vessel.preparations:
        preparation_strings.append({
            preparation.UNSPECIFIED: '',
            preparation.CUSTOM: 'prepared',
            preparation.NONE: '',
            preparation.OVEN_DRIED: 'oven-dried',
        }[preparation.type])
    return ', '.join(preparation_strings)


def _vessel_size(vessel):
    if vessel.volume.value:
        return f'{units.format_message(vessel.volume)}'
    return ''


def _vessel_material(vessel):
    return {
        vessel.material.UNSPECIFIED: '',
        vessel.material.CUSTOM: f'{vessel.material.details}',
        vessel.material.GLASS: f'glass',
        vessel.material.POLYPROPYLENE: f'polypropylene',
        vessel.material.PLASTIC: f'plastic',
    }[vessel.material.type]


def _vessel_type(vessel):
    return {
<<<<<<< HEAD
        vessel.VesselType.UNSPECIFIED:
            'vessel',
        vessel.VesselType.CUSTOM:
            f'vessel',
        vessel.VesselType.ROUND_BOTTOM_FLASK:
            f'round bottom flask',
        vessel.VesselType.VIAL:
            f'vial',
        vessel.VesselType.WELL_PLATE:
            f'well-plate',
        vessel.VesselType.MICROWAVE_VIAL:
            f'microwave vial',
        vessel.VesselType.TUBE:
            f'tube',
        vessel.VesselType.CONTINUOUS_STIRRED_TANK_REACTOR:
            f'continuous stirred-tank reactor',
        vessel.VesselType.PACKED_BED_REACTOR:
            f'packed bed reactor',
    }[vessel.type]
=======
        vessel.type.UNSPECIFIED: 'vessel',
        vessel.type.CUSTOM: f'vessel',
        vessel.type.ROUND_BOTTOM_FLASK: f'round bottom flask',
        vessel.type.VIAL: f'vial',
        vessel.type.WELL_PLATE: f'well-plate',
        vessel.type.MICROWAVE_VIAL: f'microwave vial',
        vessel.type.TUBE: f'tube',
        vessel.type.CONTINUOUS_STIRRED_TANK_REACTOR:
            f'continuous stirred-tank reactor',
        vessel.type.PACKED_BED_REACTOR: f'packed bed reactor',
    }[vessel.type.type]
>>>>>>> 3eb147be


def _input_addition(reaction_input):
    txt = []
    if reaction_input.addition_time.value:
        txt.append(
            f'after {units.format_message(reaction_input.addition_time)}')
    txt.append({
        reaction_input.addition_speed.UNSPECIFIED: '',
        reaction_input.addition_speed.ALL_AT_ONCE: 'all at once',
        reaction_input.addition_speed.FAST: 'quickly',
        reaction_input.addition_speed.SLOW: 'slowly',
        reaction_input.addition_speed.DROPWISE: 'dropwise',
    }[reaction_input.addition_speed.type])
    if reaction_input.addition_duration.value:
        txt.append(
            f'over {units.format_message(reaction_input.addition_duration)}')
    if any(elem for elem in txt):
        return '(' + ', '.join([elem for elem in txt if elem]) + ')'
    return ''


def _uses_addition_order(reaction):
    return any(input.addition_order for input in reaction.inputs.values())


def _round(value, places=2):
    fstring = '{:.%gg}' % places
    return fstring.format(value)


def _datetimeformat(value, format_string='%H:%M / %d-%m-%Y'):
    return value.strftime(format_string)


TEMPLATE_FILTERS = {
    'round': _round,
    'is_true': _is_true,
    'datetimeformat': _datetimeformat,
    'uses_addition_order': _uses_addition_order,
    'input_addition': _input_addition,
    'compound_svg': _compound_svg,
    'compound_png': _compound_png,
    'compound_amount': _compound_amount,
    'compound_name': _compound_name,
    'compound_role': _compound_role,
    'compound_source_prep': _compound_source_prep,
    'vessel_prep': _vessel_prep,
    'vessel_type': _vessel_type,
    'vessel_material': _vessel_material,
    'vessel_size': _vessel_size,
    'unit_format': units.format_message,
    'parenthetical_if_def': _parenthetical_if_def,
    'analysis_format': _analysis_format,
    'selectivity_type': _selectivity_type,
    'product_color_texture': _product_color_texture,
    'temperature_conditions': _temperature_conditions,
    'temperature_conditions_html': _temperature_conditions_html,
    'pressure_conditions': _pressure_conditions,
    'pressure_conditions_html': _pressure_conditions_html,
    'stirring_conditions': _stirring_conditions,
    'stirring_conditions_html': _stirring_conditions_html,
    'sort_addition_order': _sort_addition_order,
}<|MERGE_RESOLUTION|>--- conflicted
+++ resolved
@@ -89,29 +89,12 @@
         txt += {
             pressure.control.CUSTOM:
                 'using a custom pressure controller',
-<<<<<<< HEAD
-            pressure.PressureControl.AMBIENT:
-                'using ambient pressure',
-            pressure.PressureControl.BALLOON:
-                'using a balloon for pressure control',
-            pressure.PressureControl.SEALED:
-                'after fully sealing the reaction vessel',
-            pressure.PressureControl.SEPTUM_WITH_NEEDLE:
-                'using a needle to pierce the vessel septum',
-            pressure.PressureControl.RELEASEVALVE:
-                'using a pressure release valve',
-            pressure.PressureControl.BPR:
-                'using a backpressure regulator',
-        }[pressure.type]
-        txt += f' {_parenthetical_if_def(pressure.details)}'
-=======
             pressure.control.AMBIENT: 'using ambient pressure',
             pressure.control.SEALED:
                 'after fully sealing the reaction vessel',
             pressure.control.PRESSURIZED: 'using pressurization',
         }[pressure.control.type]
         txt += f' {_parenthetical_if_def(pressure.control.details)}'
->>>>>>> 3eb147be
         setpoint = units.format_message(pressure.setpoint)
         if setpoint:
             txt += f' with a setpoint of {setpoint}'
@@ -149,34 +132,16 @@
                 'under custom temperature conditions',
             temperature.control.AMBIENT:
                 'under ambient temperature conditions',
-<<<<<<< HEAD
-            temperature.TemperatureControl.OIL_BATH:
-                'in an oil bath',
-            temperature.TemperatureControl.WATER_BATH:
-                'in a water bath',
-            temperature.TemperatureControl.SAND_BATH:
-                'in a sand bath',
-            temperature.TemperatureControl.ICE_BATH:
-                'in an ice bath',
-            temperature.TemperatureControl.DRY_ALUMINUM_PLATE:
-=======
             temperature.control.OIL_BATH: 'in an oil bath',
             temperature.control.WATER_BATH: 'in a water bath',
             temperature.control.SAND_BATH: 'in a sand bath',
             temperature.control.ICE_BATH: 'in an ice bath',
             temperature.control.DRY_ALUMINUM_PLATE:
->>>>>>> 3eb147be
                 'using an aluminum heating block',
             temperature.control.MICROWAVE:
                 'in a microwave reactor',
-<<<<<<< HEAD
-            temperature.TemperatureControl.DRY_ICE_BATH:
-                'in a dry ice bath',
-            temperature.TemperatureControl.AIR_FAN:
-=======
             temperature.control.DRY_ICE_BATH: 'in a dry ice bath',
             temperature.control.AIR_FAN:
->>>>>>> 3eb147be
                 'using a fan for temperautre control',
             temperature.control.LIQUID_NITROGEN:
                 'using liquid nitrogen for temperature control',
@@ -190,13 +155,8 @@
 
 def _temperature_conditions_html(temperature):
     txt = ''
-<<<<<<< HEAD
-    if (temperature.type == temperature.TemperatureControl.UNSPECIFIED
-            or temperature.type == temperature.TemperatureControl.AMBIENT):
-=======
     if (temperature.control.type == temperature.control.UNSPECIFIED or
             temperature.control.type == temperature.control.AMBIENT):
->>>>>>> 3eb147be
         return 'ambient temperature<br>'
     setpoint = units.format_message(temperature.setpoint)
     if setpoint:
@@ -210,15 +170,8 @@
     txt = ''
     txt += f'{product.isolated_color} '
     txt += {
-<<<<<<< HEAD
-        product.Texture.UNSPECIFIED:
-            '',
-        product.Texture.CUSTOM:
-            product.texture_details,
-=======
         product.Texture.UNSPECIFIED: '',
         product.Texture.CUSTOM: product.texture.details,
->>>>>>> 3eb147be
         product.Texture.POWDER:
             f'powder {_parenthetical_if_def(product.texture.details)}',
         product.Texture.CRYSTAL:
@@ -388,27 +341,6 @@
 
 def _vessel_type(vessel):
     return {
-<<<<<<< HEAD
-        vessel.VesselType.UNSPECIFIED:
-            'vessel',
-        vessel.VesselType.CUSTOM:
-            f'vessel',
-        vessel.VesselType.ROUND_BOTTOM_FLASK:
-            f'round bottom flask',
-        vessel.VesselType.VIAL:
-            f'vial',
-        vessel.VesselType.WELL_PLATE:
-            f'well-plate',
-        vessel.VesselType.MICROWAVE_VIAL:
-            f'microwave vial',
-        vessel.VesselType.TUBE:
-            f'tube',
-        vessel.VesselType.CONTINUOUS_STIRRED_TANK_REACTOR:
-            f'continuous stirred-tank reactor',
-        vessel.VesselType.PACKED_BED_REACTOR:
-            f'packed bed reactor',
-    }[vessel.type]
-=======
         vessel.type.UNSPECIFIED: 'vessel',
         vessel.type.CUSTOM: f'vessel',
         vessel.type.ROUND_BOTTOM_FLASK: f'round bottom flask',
@@ -420,7 +352,6 @@
             f'continuous stirred-tank reactor',
         vessel.type.PACKED_BED_REACTOR: f'packed bed reactor',
     }[vessel.type.type]
->>>>>>> 3eb147be
 
 
 def _input_addition(reaction_input):
