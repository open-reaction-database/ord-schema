--- conflicted
+++ resolved
@@ -82,8 +82,8 @@
     Inputs:
         template_string: The contents of a Reaction pbtxt where placeholder
             values to be replaced are defined between dollar sign. For example,
-            a SMILES identifier value could be "$product_smiles$". Spaces
-            are not allowed.
+            a SMILES identifier value could be "$product_smiles$". PLaceholders
+            may only use letters, numbers, and underscores.
         df: Pandas Dataframe where each row corresponds to one reaction and
             column names match placeholders in the template_string.
         validate: Optional Boolean controlling whether Reaction messages should
@@ -123,15 +123,9 @@
 
 def main(argv):
     del argv  # Only used by app.run().
-<<<<<<< HEAD
     flags.mark_flags_as_required(['template', 'spreadsheet'])
     
     with open(FLAGS.template, 'r') as fid:
-=======
-    flags.mark_flags_as_required(['input_template', 'input_spreadsheet'])
-
-    with open(FLAGS.input_template, 'r') as fid:
->>>>>>> d53149c5
         template_string = fid.read()
     df = read_spreadsheet(FLAGS.spreadsheet)
 
