--- conflicted
+++ resolved
@@ -21,7 +21,6 @@
 import uuid
 
 from absl import logging
-from rdkit import Chem
 
 from ord_schema import message_helpers
 from ord_schema import resolvers
@@ -37,107 +36,6 @@
 
 _USERNAME = 'github-actions'
 _EMAIL = 'github-actions@github.com'
-
-
-<<<<<<< HEAD
-=======
-def canonicalize_smiles(smiles):
-    """Canonicalizes a SMILES string.
-
-    Args:
-        smiles: SMILES string.
-
-    Returns:
-        Canonicalized SMILES string.
-
-    Raises:
-        ValueError: If the SMILES cannot be parsed by RDKit.
-    """
-    mol = Chem.MolFromSmiles(smiles)
-    if not mol:
-        raise ValueError(f'Could not parse SMILES: {smiles}')
-    return Chem.MolToSmiles(mol)
-
-
-def name_resolve(value_type, value):
-    """Resolves compound identifiers to SMILES via multiple APIs."""
-    for resolver, resolver_func in _NAME_RESOLVERS.items():
-        try:
-            smiles = resolver_func(value_type, value)
-            if smiles is not None:
-
-                return smiles, resolver
-        except urllib.error.HTTPError as error:
-            logging.info('%s could not resolve %s %s: %s', resolver, value_type,
-                         value, error)
-    raise ValueError(f'Could not resolve {value_type} {value} to SMILES')
-
-
-def _pubchem_resolve(value_type, value):
-    """Resolves compound identifiers to SMILES via the PubChem REST API."""
-    response = urllib.request.urlopen(
-        f'https://pubchem.ncbi.nlm.nih.gov/rest/pug/compound/{value_type}/'
-        f'{urllib.parse.quote(value)}/property/IsomericSMILES/txt')
-    return response.read().decode().strip()
-
-
-def _cactus_resolve(value_type, value):
-    """Resolves compound identifiers to SMILES via the CACTUS API."""
-    del value_type
-    response = urllib.request.urlopen(
-        'https://cactus.nci.nih.gov/chemical/structure/'
-        f'{urllib.parse.quote(value)}/smiles')
-    return response.read().decode().strip()
-
-
-def _emolecules_resolve(value_type, value):
-    """Resolves compound identifiers to SMILES via the eMolecules API."""
-    del value_type
-    response = urllib.request.urlopen(
-        'https://www.emolecules.com/lookup?q={}'.format(
-            urllib.parse.quote(value)))
-    response_text = response.read().decode().strip()
-    if response_text == '__END__':
-        raise urllib.error.HTTPError(None, None,
-                                     'eMolecules lookup unsuccessful', None,
-                                     None)
-    return response_text.split('\t')[0]
-
-
->>>>>>> 9c60a85a
-def resolve_names(message):
-    """Attempts to resolve compound NAME identifiers to SMILES.
-
-    When a NAME identifier is resolved, a SMILES identifier is added to the list
-    of identifiers for that compound. Note that this function moves on to the
-    next Compound after the first successful name resolution.
-
-    Args:
-        message: Reaction proto.
-
-    Returns:
-        Boolean whether `message` was modified.
-    """
-    modified = False
-    compounds = message_helpers.find_submessages(message, reaction_pb2.Compound)
-    for compound in compounds:
-        if any(identifier.type in _COMPOUND_STRUCTURAL_IDENTIFIERS
-               for identifier in compound.identifiers):
-            continue  # Compound already has a structural identifier.
-        for identifier in compound.identifiers:
-            if identifier.type == identifier.NAME:
-                try:
-                    smiles, resolver = resolvers.name_resolve(
-                        'name', identifier.value)
-                    new_identifier = compound.identifiers.add()
-                    new_identifier.type = new_identifier.SMILES
-                    new_identifier.value = smiles
-                    new_identifier.details = f'NAME resolved by the {resolver}'
-                    modified = True
-                    break
-                except ValueError:
-                    pass
-    return modified
 
 
 def update_reaction(reaction):
