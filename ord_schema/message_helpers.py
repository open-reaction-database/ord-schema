--- conflicted
+++ resolved
@@ -119,14 +119,9 @@
         except KeyError:
             raise KeyError(
                 f'{prep} is not a supported type: {values_dict.keys()}')
-<<<<<<< HEAD
-        if (compound.preparation.type
+        if (compound.preparations[0].type
                 == reaction_pb2.CompoundPreparation.CUSTOM
                 and not prep_details):
-=======
-        if (compound.preparations[0].type ==
-                reaction_pb2.CompoundPreparation.CUSTOM and not prep_details):
->>>>>>> 3eb147be
             raise ValueError(
                 'prep_details must be provided when CUSTOM prep is used')
     if prep_details:
