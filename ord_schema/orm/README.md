--- conflicted
+++ resolved
@@ -1,254 +1,223 @@
-# ORD Object Relational Mapper (ORM)
-
-When working with ORD data, the serialized protocol buffers stored
-in [ord-data](https://github.com/open-reaction-database/ord-data) should be considered
-the [source of truth](https://en.wikipedia.org/wiki/Single_source_of_truth). While protocol buffers are excellent for
-storage and retrieval, they are not optimized for searching. To support field-level queries, we use the
-[SQLAlchemy ORM](https://docs.sqlalchemy.org/en/14/orm/quickstart.html) to convert protocol buffers to entries in a
-relational database.
-
-## Overview
-
-Conceptually, an ORM is an abstraction on top of a relational database that allows data to be manipulated using
-object-oriented programming techniques. In our case, every protocol buffer message has an associated _mapper_ that wraps
-a table in a relational database. For example, here is the definition of the `Mass` message in the [protocol buffer
-schema](https://github.com/open-reaction-database/ord-schema/blob/main/ord_schema/proto/reaction.proto), which is
-used as a subfield in the `Amount` message:
-
-```protobuf
-message Mass {
-  enum MassUnit {
-    UNSPECIFIED = 0;
-    KILOGRAM = 1;
-    GRAM = 2;
-    MILLIGRAM = 3;
-    MICROGRAM = 4;
-  }
-  optional float value = 1;
-  // Precision of the measurement (with the same units as `value`).
-  optional float precision = 2;
-  MassUnit units = 3;
-}
-
-message Amount {
-  oneof kind {
-    Mass mass = 1;
-    Moles moles = 2;
-    Volume volume = 3;
-    UnmeasuredAmount unmeasured = 5;
-  }
-  // Whether the volume measurement refers to the pure substance or to the
-  // total volume of the reaction input. An example of when this field should
-  // be TRUE is when stock solutions are prepared by adding solvent to a
-  // volumetric flask already containing solute(s).
-  optional bool volume_includes_solutes = 4;
-}
-```
-
-The `Mass` message has three fields: `value` (float), `precision` (float), and `units` (enum). The corresponding [ORM
-mapper](https://github.com/open-reaction-database/ord-schema/blob/main/ord_schema/orm/mappers.py) looks like this:
-
-```python
-class Mass(Base):
-    # Some attributes are defined by `Base`:
-    # __tablename__ = "mass"
-    # id = Column(Integer, primary_key=True)
-    amount_id = Column(Integer, ForeignKey("amount.id", ondelete="CASCADE"), nullable=False, unique=True)
-
-    value = Column(Float)
-    precision = Column(Float)
-    units = Column(Enum(*reaction_pb2.Mass.MassUnit.keys(), name="Mass.MassUnit"))
-```
-
-The mapper defines a relational database table (`mass`) with five columns: `id` (a unique row ID); `amount_id`
-(a reference to the parent `Amount` message in the relational database); and the expected `value`, `precision`, and
-`units` fields from the protocol buffer message. Instances of the mapper correspond to individual rows in the associated
-table.
-
-### Database structure
-
-* Every message in the schema has an associated table in the database. `Mass` messages appear in the `mass` table,
-  `ReactionInput` messages appear in the `reaction_input` table, etc.
-* Some message types appear in more than one context in the schema. For instance, `ReactionInput` appears as a field
-  in both `Reaction` (as `Reaction.inputs`) and `ReactionWorkup` (as `ReactionWorkup.input`) messages. Every table in
-  the database contains an `ord_schema_context` column that indicates the context of each message in the ORD schema.
-* Every database table has a unique `id` column that is used as the primary key and as the foreign key when defining
-  relationships between tables. This database-specific ID should not be confused with the `dataset_id` and `reaction_id`
-  fields of `Dataset` and `Reaction`, respectively. Notably, the `CompoundPreparation` and `CrudeComponent` messages
-  refer to ORD reaction IDs (`reaction.reaction_id`, _not_ `reaction.id`); these are explicit ORD-level relationships
-  that are not part of the database-specific relationship structure.
-* Data specific to the RDKit PostgreSQL cartridge, such as molecular fingerprints, is stored in a separate `rdkit`
-  schema to avoid conflicts with message-specific tables in the `public` (default) schema.
-
-## Usage
-
-### Install PostgreSQL and the RDKit extension
-
-We use PostgreSQL with the RDKit extension to support structure searches. There are a couple convenient installation
-methods (this list is not an endorsement of any particular provider):
-
-* Conda: [rdkit-postgresql](
-  https://www.rdkit.org/docs/Install.html#installing-and-using-postgresql-and-the-rdkit-postgresql-cartridge-from-a-conda-environment)
-
-```shell
-# Create a new conda environment.
-conda create -n ord python=3.10
-conda activate ord
-conda install -c rdkit rdkit-postgresql
-# Install ord-schema in this environment.
-cd ord-schema
-pip install .
-# Initialize postgres and start the server.
-export PGDATA="${HOME}/rdkit-postgresql"
-initdb -U <username>
-pg_ctl -l "${HOME}/rdkit-postgresql-logfile" start
-# Create a database.
-psql -U <username> postgres -c 'CREATE DATABASE <database>;'
-```
-
-* AWS: [Amazon Aurora PostgreSQL](
-  https://aws.amazon.com/about-aws/whats-new/2020/09/amazon-aurora-postgresql-supports-rdkit-extension/)
-
-### Initialize the database and tables
-
-Use the `prepare_database` function to create the database schemas and tables:
-
-```python
-from sqlalchemy import create_engine
-
-from ord_schema.orm.database import prepare_database
-
-connection_string = f"postgresql://{username}:{password}@{host}:{port}/{database}"
-engine = create_engine(connection_string, future=True)
-prepare_database(engine)
-```
-
-Note that rdkit extension data such as fingerprints are stored in a separate `rdkit` schema in the database to avoid
-conflicts with ORD message names.
-
-### Add data
-
-Load ORD datasets into the database with the `add_dataset` and `add_rdkit` functions:
-
-```python
-from sqlalchemy import create_engine
-from sqlalchemy.orm import Session
-
-from ord_schema.message_helpers import fetch_dataset
-from ord_schema.orm.database import add_dataset, add_rdkit
-
-dataset = fetch_dataset("ord_dataset-fc83743b978f4deea7d6856deacbfe53")
-
-connection_string = f"postgresql://{username}:{password}@{host}:{port}/{database}"
-engine = create_engine(connection_string, future=True)
-with Session(engine) as session:
-    add_dataset(dataset, session)
-    session.flush()
-    add_rdkit(session)
-    session.commit()
-```
-
-To load multiple datasets from disk (e.g., from a clone of
-[ord-data](https://github.com/open-reaction-database/ord-data)), use the `add_datasets.py` script:
-
-```shell
-python add_datasets.py \
-    --pattern "path/to/ord-data/data/fc/*.pb.gz" \
-    --username <username> \
-    --host <host> \
-    --database <database>
-```
-
-Note that the database password will be read from the `PGPASSWORD` environment variable if `--password` is not
-specified on the command line. To update an existing dataset in the database, use the `--overwrite` flag.
-
-### Run queries
-
-Use the [SQLAlchemy ORM query engine](https://docs.sqlalchemy.org/en/14/orm/quickstart.html#simple-select) to search for
-specific fields. When searching for reactions that match a specific query, use the `proto` field of the `Reaction`
-mapper to recover the original `Reaction` protocol buffer message.
-
-#### Examples
-
-##### Reactions that have at least 70% yield
-
-  ```python
-<<<<<<< HEAD
-  from sqlalchemy import create_engine, select
-  from sqlalchemy.orm import Session
-  
-  from ord_schema.orm.mappers import Mappers
-  from ord_schema.proto import reaction_pb2
-  
-  connection_string = f"postgresql://{username}:{password}@{host}:{port}/{database}"
-  engine = create_engine(connection_string, future=True)
-  with Session(engine) as session:
-=======
-from sqlalchemy import create_engine, select
-from sqlalchemy.orm import Session
-
-from ord_schema.orm.mappers import Percentage, ProductCompound, ProductMeasurement, Reaction, ReactionOutcome
-from ord_schema.proto import reaction_pb2
-
-connection_string = f"postgresql://{username}:{password}@{host}:{port}/{database}"
-engine = create_engine(connection_string, future=True)
-with Session(engine) as session:
->>>>>>> e92145c5
-    query = (
-      select(Mappers.Reaction)
-      .join(Mappers.ReactionOutcome)
-      .join(Mappers.ProductCompound)
-      .join(Mappers.ProductMeasurement)
-      .join(Mappers.Percentage)
-      .where(Mappers.ProductMeasurement.type == "YIELD", Mappers.Percentage.value >= 70)
-    )
-    results = session.execute(query)
-    reactions = [reaction_pb2.Reaction.FromString(result[0].proto) for result in results]
-assert len(reactions) == 12
-  ```
-
-#### Structure searches with the RDKit PostgreSQL extension
-
-##### Reactions that have Morgan binary fingerprint Tanimoto > 0.5 to `c1ccccc1CCC(O)C`
-
-  ```python
-<<<<<<< HEAD
-  from sqlalchemy import create_engine, select
-  from sqlalchemy.orm import Session
-  
-  from ord_schema.orm.mappers import Mappers
-  from ord_schema.orm.rdkit_mappers import FingerprintType, RDKitMol
-  from ord_schema.proto import reaction_pb2
-  
-  connection_string = f"postgresql://{username}:{password}@{host}:{port}/{database}"
-  engine = create_engine(connection_string, future=True)
-  with Session(engine) as session:
-    query = (
-      select(Mappers.Reaction)
-      .join(Mappers.ReactionInput)
-      .join(Mappers.Compound)
-      .join(RDKitMol)
-      .where(RDKitMol.tanimoto("c1ccccc1CCC(O)C", FingerprintType.MORGAN_BFP) > 0.5)
-=======
-from sqlalchemy import create_engine, select
-from sqlalchemy.orm import Session
-
-from ord_schema.orm.mappers import Compound, Reaction, ReactionInput
-from ord_schema.orm.structure import FingerprintType, Structure
-from ord_schema.proto import reaction_pb2
-
-connection_string = f"postgresql://{username}:{password}@{host}:{port}/{database}"
-engine = create_engine(connection_string, future=True)
-with Session(engine) as session:
-    query = (
-        select(Reaction)
-        .join(ReactionInput)
-        .join(Compound)
-        .join(Structure)
-        .where(Structure.tanimoto("c1ccccc1CCC(O)C", FingerprintType.MORGAN_BFP) > 0.5)
->>>>>>> e92145c5
-    )
-    results = session.execute(query)
-    reactions = [reaction_pb2.Reaction.FromString(result[0].proto) for result in results]
-assert len(reactions) == 20
-  ```
+# ORD Object Relational Mapper (ORM)
+
+When working with ORD data, the serialized protocol buffers stored
+in [ord-data](https://github.com/open-reaction-database/ord-data) should be considered
+the [source of truth](https://en.wikipedia.org/wiki/Single_source_of_truth). While protocol buffers are excellent for
+storage and retrieval, they are not optimized for searching. To support field-level queries, we use the
+[SQLAlchemy ORM](https://docs.sqlalchemy.org/en/14/orm/quickstart.html) to convert protocol buffers to entries in a
+relational database.
+
+## Overview
+
+Conceptually, an ORM is an abstraction on top of a relational database that allows data to be manipulated using
+object-oriented programming techniques. In our case, every protocol buffer message has an associated _mapper_ that wraps
+a table in a relational database. For example, here is the definition of the `Mass` message in the [protocol buffer
+schema](https://github.com/open-reaction-database/ord-schema/blob/main/ord_schema/proto/reaction.proto), which is
+used as a subfield in the `Amount` message:
+
+```protobuf
+message Mass {
+  enum MassUnit {
+    UNSPECIFIED = 0;
+    KILOGRAM = 1;
+    GRAM = 2;
+    MILLIGRAM = 3;
+    MICROGRAM = 4;
+  }
+  optional float value = 1;
+  // Precision of the measurement (with the same units as `value`).
+  optional float precision = 2;
+  MassUnit units = 3;
+}
+
+message Amount {
+  oneof kind {
+    Mass mass = 1;
+    Moles moles = 2;
+    Volume volume = 3;
+    UnmeasuredAmount unmeasured = 5;
+  }
+  // Whether the volume measurement refers to the pure substance or to the
+  // total volume of the reaction input. An example of when this field should
+  // be TRUE is when stock solutions are prepared by adding solvent to a
+  // volumetric flask already containing solute(s).
+  optional bool volume_includes_solutes = 4;
+}
+```
+
+The `Mass` message has three fields: `value` (float), `precision` (float), and `units` (enum). The corresponding [ORM
+mapper](https://github.com/open-reaction-database/ord-schema/blob/main/ord_schema/orm/mappers.py) looks like this:
+
+```python
+class Mass(Base):
+    # Some attributes are defined by `Base`:
+    # __tablename__ = "mass"
+    # id = Column(Integer, primary_key=True)
+    amount_id = Column(Integer, ForeignKey("amount.id", ondelete="CASCADE"), nullable=False, unique=True)
+
+    value = Column(Float)
+    precision = Column(Float)
+    units = Column(Enum(*reaction_pb2.Mass.MassUnit.keys(), name="Mass.MassUnit"))
+```
+
+The mapper defines a relational database table (`mass`) with five columns: `id` (a unique row ID); `amount_id`
+(a reference to the parent `Amount` message in the relational database); and the expected `value`, `precision`, and
+`units` fields from the protocol buffer message. Instances of the mapper correspond to individual rows in the associated
+table.
+
+### Database structure
+
+* Every message in the schema has an associated table in the database. `Mass` messages appear in the `mass` table,
+  `ReactionInput` messages appear in the `reaction_input` table, etc.
+* Some message types appear in more than one context in the schema. For instance, `ReactionInput` appears as a field
+  in both `Reaction` (as `Reaction.inputs`) and `ReactionWorkup` (as `ReactionWorkup.input`) messages. Every table in
+  the database contains an `ord_schema_context` column that indicates the context of each message in the ORD schema.
+* Every database table has a unique `id` column that is used as the primary key and as the foreign key when defining
+  relationships between tables. This database-specific ID should not be confused with the `dataset_id` and `reaction_id`
+  fields of `Dataset` and `Reaction`, respectively. Notably, the `CompoundPreparation` and `CrudeComponent` messages
+  refer to ORD reaction IDs (`reaction.reaction_id`, _not_ `reaction.id`); these are explicit ORD-level relationships
+  that are not part of the database-specific relationship structure.
+* Data specific to the RDKit PostgreSQL cartridge, such as molecular fingerprints, is stored in a separate `rdkit`
+  schema to avoid conflicts with message-specific tables in the `public` (default) schema.
+
+## Usage
+
+### Install PostgreSQL and the RDKit extension
+
+We use PostgreSQL with the RDKit extension to support structure searches. There are a couple convenient installation
+methods (this list is not an endorsement of any particular provider):
+
+* Conda: [rdkit-postgresql](
+  https://www.rdkit.org/docs/Install.html#installing-and-using-postgresql-and-the-rdkit-postgresql-cartridge-from-a-conda-environment)
+
+```shell
+# Create a new conda environment.
+conda create -n ord python=3.10
+conda activate ord
+conda install -c rdkit rdkit-postgresql
+# Install ord-schema in this environment.
+cd ord-schema
+pip install .
+# Initialize postgres and start the server.
+export PGDATA="${HOME}/rdkit-postgresql"
+initdb -U <username>
+pg_ctl -l "${HOME}/rdkit-postgresql-logfile" start
+# Create a database.
+psql -U <username> postgres -c 'CREATE DATABASE <database>;'
+```
+
+* AWS: [Amazon Aurora PostgreSQL](
+  https://aws.amazon.com/about-aws/whats-new/2020/09/amazon-aurora-postgresql-supports-rdkit-extension/)
+
+### Initialize the database and tables
+
+Use the `prepare_database` function to create the database schemas and tables:
+
+```python
+from sqlalchemy import create_engine
+
+from ord_schema.orm.database import prepare_database
+
+connection_string = f"postgresql://{username}:{password}@{host}:{port}/{database}"
+engine = create_engine(connection_string, future=True)
+prepare_database(engine)
+```
+
+Note that rdkit extension data such as fingerprints are stored in a separate `rdkit` schema in the database to avoid
+conflicts with ORD message names.
+
+### Add data
+
+Load ORD datasets into the database with the `add_dataset` and `add_rdkit` functions:
+
+```python
+from sqlalchemy import create_engine
+from sqlalchemy.orm import Session
+
+from ord_schema.message_helpers import fetch_dataset
+from ord_schema.orm.database import add_dataset, add_rdkit
+
+dataset = fetch_dataset("ord_dataset-fc83743b978f4deea7d6856deacbfe53")
+
+connection_string = f"postgresql://{username}:{password}@{host}:{port}/{database}"
+engine = create_engine(connection_string, future=True)
+with Session(engine) as session:
+    add_dataset(dataset, session)
+    session.flush()
+    add_rdkit(session)
+    session.commit()
+```
+
+To load multiple datasets from disk (e.g., from a clone of
+[ord-data](https://github.com/open-reaction-database/ord-data)), use the `add_datasets.py` script:
+
+```shell
+python add_datasets.py \
+    --pattern "path/to/ord-data/data/fc/*.pb.gz" \
+    --username <username> \
+    --host <host> \
+    --database <database>
+```
+
+Note that the database password will be read from the `PGPASSWORD` environment variable if `--password` is not
+specified on the command line. To update an existing dataset in the database, use the `--overwrite` flag.
+
+### Run queries
+
+Use the [SQLAlchemy ORM query engine](https://docs.sqlalchemy.org/en/14/orm/quickstart.html#simple-select) to search for
+specific fields. When searching for reactions that match a specific query, use the `proto` field of the `Reaction`
+mapper to recover the original `Reaction` protocol buffer message.
+
+#### Examples
+
+##### Reactions that have at least 70% yield
+
+  ```python
+from sqlalchemy import create_engine, select
+from sqlalchemy.orm import Session
+
+from ord_schema.orm.mappers import Mappers
+from ord_schema.proto import reaction_pb2
+
+connection_string = f"postgresql://{username}:{password}@{host}:{port}/{database}"
+engine = create_engine(connection_string, future=True)
+with Session(engine) as session:
+    query = (
+      select(Mappers.Reaction)
+      .join(Mappers.ReactionOutcome)
+      .join(Mappers.ProductCompound)
+      .join(Mappers.ProductMeasurement)
+      .join(Mappers.Percentage)
+      .where(Mappers.ProductMeasurement.type == "YIELD", Mappers.Percentage.value >= 70)
+    )
+    results = session.execute(query)
+    reactions = [reaction_pb2.Reaction.FromString(result[0].proto) for result in results]
+assert len(reactions) == 12
+  ```
+
+#### Structure searches with the RDKit PostgreSQL extension
+
+##### Reactions that have Morgan binary fingerprint Tanimoto > 0.5 to `c1ccccc1CCC(O)C`
+
+  ```python
+from sqlalchemy import create_engine, select
+from sqlalchemy.orm import Session
+
+from ord_schema.orm.mappers import Mappers
+from ord_schema.orm.rdkit_mappers import FingerprintType, RDKitMol
+from ord_schema.proto import reaction_pb2
+
+connection_string = f"postgresql://{username}:{password}@{host}:{port}/{database}"
+engine = create_engine(connection_string, future=True)
+with Session(engine) as session:
+  query = (
+    select(Mappers.Reaction)
+    .join(Mappers.ReactionInput)
+    .join(Mappers.Compound)
+    .join(RDKitMol)
+    .where(RDKitMol.tanimoto("c1ccccc1CCC(O)C", FingerprintType.MORGAN_BFP) > 0.5)
+    )
+    results = session.execute(query)
+    reactions = [reaction_pb2.Reaction.FromString(result[0].proto) for result in results]
+assert len(reactions) == 20
+  ```