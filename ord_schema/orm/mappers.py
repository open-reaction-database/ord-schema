--- conflicted
+++ resolved
@@ -177,21 +177,12 @@
         # Serialize and store the entire Reaction proto.
         attrs["proto"] = Column(LargeBinary, nullable=False)
         attrs["reaction_smiles"] = Column(Text, index=True)
-<<<<<<< HEAD
         attrs["rdkit_reaction_id"] = Column(Integer, ForeignKey("rdkit.reactions.id"), index=True)
-        attrs["rdkit_reaction"] = relationship("RDKitReaction")
+        attrs["rdkit_reaction"] = relationship("RDKitReactions")
     elif message_type in {reaction_pb2.Compound, reaction_pb2.ProductCompound}:
         attrs["smiles"] = Column(Text, index=True)
         attrs["rdkit_mol_id"] = Column(Integer, ForeignKey("rdkit.mols.id"), index=True)
-        attrs["rdkit_mol"] = relationship("RDKitMol")
-=======
-        attrs["rdkit_reaction_id"] = Column(Integer, ForeignKey("rdkit.reactions.id"))
-        attrs["rdkit_reaction"] = relationship("RDKitReactions")
-    elif message_type in {reaction_pb2.Compound, reaction_pb2.ProductCompound}:
-        attrs["smiles"] = Column(Text, index=True)
-        attrs["rdkit_mol_id"] = Column(Integer, ForeignKey("rdkit.mols.id"))
         attrs["rdkit_mol"] = relationship("RDKitMols")
->>>>>>> a07c3937
     elif message_type in {reaction_pb2.CompoundPreparation, reaction_pb2.CrudeComponent}:
         # Add foreign key to reaction.reaction_id.
         kwargs = {}
